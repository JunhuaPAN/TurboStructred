--- conflicted
+++ resolved
@@ -29,7 +29,8 @@
 	std::vector<Vector> gradientVelocityX;  //array for storing gradients of u
 	std::vector<Vector> gradientVelocityY;  //array for storing gradients of v
 	std::vector<Vector> gradientVelocityZ;  //array for storing gradients of w
-	
+
+
 	//Number of required dummy layers
 	virtual int GetDummyCellLayerSize() override {
 		return 1;
@@ -896,19 +897,12 @@
 						RiemannProblemSolutionResult result = _riemannSolver->ComputeFlux(U, fn);
 						fr = result.Fluxes;
 
-<<<<<<< HEAD
-						//fvisc = ComputeViscousFlux(sL, sR, U[0], U[1], fn);
-						fvisc = vfluxesZ[faceInd];
-						for (int nv = 0; nv<nVariables; nv++) fr[nv] -= fvisc[nv];
-						
-=======
 						//Compute viscous flux
 						int sL = getSerialIndexLocal(i, j, k - 1);
 						int sR = getSerialIndexLocal(i, j, k);
 						//fvisc = ComputeViscousFlux(sL, sR, U[0], U[1], fn);
 						fvisc = vfluxesZ[faceInd];
 						for (int nv = 0; nv<nVariables; nv++) fr[nv] -= fvisc[nv];
->>>>>>> 29c7bd8a
 	
 						//Update residuals
 						if(k > kMin)
@@ -975,7 +969,6 @@
 		//Compute cell volume
 		double volume = hx * hy * hz;
 		double dt = std::numeric_limits<double>::max();
-<<<<<<< HEAD
 		for (int i = iMin; i <= iMax; i++) {
 			for (int j = jMin; j <= jMax; j++) {
 				for (int k = kMin; k <= kMax; k++) {
@@ -990,27 +983,11 @@
 		};
 
 		if (SaveSolutionSnapshotTime != 0) dt = std::min(stepInfo.NextSnapshotTime - stepInfo.Time, dt);
-=======
-		for (int cellIndex = 0; cellIndex< nCellsLocalAll; cellIndex++)
-		{		
-			double sR = spectralRadius[cellIndex];
-			double localdt = CFL * volume / sR; //Blazek f. 6.20
-
-			//Find minimum
-			if (dt > localdt) dt = localdt;
-		}
-
-		dt = std::min(stepInfo.NextSnapshotTime - stepInfo.Time, dt);
->>>>>>> 29c7bd8a
 		dt = pManager->Min(dt);
 
 		return dt;
 	};
-<<<<<<< HEAD
-
-=======
-	
->>>>>>> 29c7bd8a
+
 	//Explicit time step
 	virtual void IterationStep() override {	
 		if (DebugOutputEnabled) {
