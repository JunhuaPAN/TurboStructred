--- conflicted
+++ resolved
@@ -785,21 +785,12 @@
 		std::vector<double> bufferToSend;
 
 		//Allocate buffers
-<<<<<<< HEAD
-		int msgLen = ReconstructionType::GetBufferLenght(nDims, nVariables);
-		int layerSizeX = g.nlocalY * g.nlocalZ;
-		int layerSizeY = g.nlocalX * g.nlocalZ;
-		int layerSizeZ = g.nlocalX * g.nlocalY;
-		int bufferSize = 0;
-		if(nDims < 2) bufferSize = msgLen;
-=======
 		auto msgLen = ReconstructionType::GetBufferLenght(nDims, nVariables);
 		auto layerSizeX = nlocalY * nlocalZ;
 		auto layerSizeY = nlocalX * nlocalZ;
 		auto layerSizeZ = nlocalX * nlocalY;
-    size_t bufferSize{ 0 };
+		size_t bufferSize{ 0 };size_t bufferSize{ 0 };
 		if (nDims < 2) bufferSize = msgLen;
->>>>>>> e8d907a5
 		else if (nDims < 3) bufferSize = std::max(layerSizeX, layerSizeY) * msgLen;
 		else bufferSize = std::max(std::max(layerSizeX, layerSizeY), layerSizeZ) * msgLen;
 		bufferToSend.resize(bufferSize);
@@ -809,8 +800,8 @@
 
 		//! Main layer exchanging procedure //TO DO lift from lambda to member
 		auto exchangeLayers = [&](Direction direction, int iSend, int rankDest, int iRecv, int rankSource) {
-      size_t nRecv{ 0 };
-      size_t nSend{ 0 };
+			size_t nRecv{ 0 };
+			size_t nSend{ 0 };
 
 			//Fill buffer with reconstructions only from inner cells (buffer to SEND reconstruction to another core)
 			int idxBuffer = 0;
@@ -1183,7 +1174,7 @@
 			for (int j = g.jMin; j <= g.jMax; j++) {
 				for (int i = g.iMin; i <= g.iMax; i++) {
 					// Compute face square
-					double fS = g.hx[i] * g.hy[i];
+					double fS = g.hx[i] * g.hy[j];
 
 					for (int k = g.kMin; k <= g.kMax + 1; k++) {
 
