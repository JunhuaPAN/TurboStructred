--- conflicted
+++ resolved
@@ -290,11 +290,7 @@
 
 	//auto initD = std::bind(SODinitialDistribution, std::placeholders::_1, 0.5, params);
 	auto initD = [ro_init, Pave, &conf](Vector r) {
-<<<<<<< HEAD
 		double u = 0.01 * 0.5 * conf.Sigma * r.y * (conf.LY - r.y) / conf.Viscosity;
-=======
-		double u = 0.5*conf.Sigma*r.y*(conf.LY - r.y)/conf.Viscosity;
->>>>>>> a4ff109c
 		//u = 0;
 		double roe = Pave/(conf.gamma - 1);
 		std::vector<double> res(5);
@@ -402,10 +398,7 @@
 	//RunSODTestRoe1D(argc, argv);
 	//RunSODTestRoe2DX(argc, argv);
 	RunPoiseuille2D(argc, argv);
-<<<<<<< HEAD
-=======
 	//RunSODTestHybrid1D(argc, argv);
->>>>>>> a4ff109c
 	//RunPoiseuille3D(argc, argv);
 	return 0;
 };