#ifndef TurboStructured_BoundaryConditions_BCGeneral
#define TurboStructured_BoundaryConditions_BCGeneral

#include "BoundaryCondition.h"
#include <map>
#include <vector>
#include "utility/Vector.h"

namespace BoundaryConditions {

enum class BoundaryVariableType {
	Pressure,
	Density,
	VelocityX,
	VelocityY,
	VelocityZ,
	InternalEnergy
};

class CompositeBoundaryConditionInfo {
public:
	double CValue;
	double CGradient;
	double Value;

	//Set values
	void SetValues(double cValue, double cGradient, double value) {
		if (cValue > 0 || cGradient > 0) {
			CValue = cValue;
			CGradient = cGradient;
			Value = value;
			return;
		};

		//throw new Exception("One of coefficients must be non-zero");
	};

	//Set dirichlet boundary condition
	void SetDirichletBoundary(double Value) {
		SetValues(1.0, 0.0, Value);
	};

	//Set neuman boundary condition
	void SetNeumanBoundary(double Gradient) {
		SetValues(0.0, 1.0, Gradient);
	};

	//Interpolate
	double GetDummyValue(const double inV, const Vector& faceNormal, const Vector& faceCenter, const Vector& cellCenter) {
		double dn = -(cellCenter - faceCenter) * faceNormal;
		double a = (Value - CValue * inV) / (CValue + CGradient / dn);
		double b = inV + a;
		double value = a + b;
		return value;
	};

	//Interpolate
	Vector GetDummyGradient(const double inV, const Vector inGrad, const Vector& faceNormal, const Vector& faceCenter, const Vector& cellCenter) {
		double dn = -(cellCenter - faceCenter) * faceNormal;
		double a = (Value - CValue * inV) / (CValue + CGradient / dn);		
		double b = inV + a;
		double value = a + b;

<<<<<<< HEAD
		Vector outGrad = inGrad;
		double dudnIn = inGrad * faceNormal;
		double dudnOut = a/dn;
		outGrad = inGrad + (dudnOut - dudnIn) * faceNormal;
=======
		//Vector outGrad = inGrad;
		//double dudnIn = inGrad * faceNormal;
		//double dudnOut = ((inV - value) / (dn) - dudnIn) * CValue + Value * CGradient;
		//outGrad = inGrad + (dudnOut - dudnIn) * faceNormal;

		Vector n = faceNormal;
		n.x = std::abs(n.x);
		n.y = std::abs(n.y);
		n.z = std::abs(n.z);
		Vector outGrad = 2 * (inGrad * n) * n - inGrad;
>>>>>>> a4ff109c

		return outGrad;
	};
};

class BCGeneral : public BoundaryCondition {
public:
	//Gas model parameters
	double gamma;

	//Boundary conditions in general form
	std::map<BoundaryVariableType, CompositeBoundaryConditionInfo> boundaryConditions;

	//Get dummy cell values
	std::vector<double> getDummyValues(double* values, Vector& faceNormal, Vector& faceCenter, Vector& cellCenter) {		
		//Compute dummy values
		double ro = values[0];
		double u = values[1]/values[0];
		double v = values[2]/values[0];
		double w = values[3]/values[0];
		double E = values[4]/values[0];
		double roe = ro*E - ro*(u*u + v*v + w*w)/2.0;

		//Get pressure and interpolate internal energy and other variables
		double P = (gamma - 1.0) * roe;
		double PDummy = boundaryConditions[BoundaryVariableType::Pressure].GetDummyValue(P, faceNormal, faceCenter, cellCenter);
		double roDummy = boundaryConditions[BoundaryVariableType::Density].GetDummyValue(ro, faceNormal, faceCenter, cellCenter); 
		double uDummy = boundaryConditions[BoundaryVariableType::VelocityX].GetDummyValue(u, faceNormal, faceCenter, cellCenter);
		double vDummy = boundaryConditions[BoundaryVariableType::VelocityY].GetDummyValue(v, faceNormal, faceCenter, cellCenter);
		double wDummy = boundaryConditions[BoundaryVariableType::VelocityZ].GetDummyValue(w, faceNormal, faceCenter, cellCenter);
		double roeDummy = PDummy / (gamma - 1);

		std::vector<double> res(5);	
		res[0] = roDummy;
		res[1] = roDummy * uDummy;
		res[2] = roDummy * vDummy;
		res[3] = roDummy * wDummy;
		res[4] = roeDummy + roDummy*(uDummy*uDummy + vDummy*vDummy + wDummy*wDummy)/2.0;
		return res;
	};
 
	void loadConfiguration(BoundaryConditionConfiguration& bcConfig) {
		if (bcConfig.BCType == BoundaryConditionType::Symmetry) {				
			boundaryConditions[BoundaryVariableType::Density] = CompositeBoundaryConditionInfo();
			boundaryConditions[BoundaryVariableType::VelocityX] = CompositeBoundaryConditionInfo();
			boundaryConditions[BoundaryVariableType::VelocityY] = CompositeBoundaryConditionInfo();
			boundaryConditions[BoundaryVariableType::VelocityZ] = CompositeBoundaryConditionInfo();
			boundaryConditions[BoundaryVariableType::Pressure] = CompositeBoundaryConditionInfo();

			boundaryConditions[BoundaryVariableType::Density].SetNeumanBoundary(0);
			boundaryConditions[BoundaryVariableType::VelocityX].SetNeumanBoundary(0);
			boundaryConditions[BoundaryVariableType::VelocityY].SetNeumanBoundary(0);
			boundaryConditions[BoundaryVariableType::VelocityZ].SetNeumanBoundary(0);
			boundaryConditions[BoundaryVariableType::Pressure].SetDirichletBoundary(0);

			gamma = bcConfig.Gamma;
			return;
		};

		if (bcConfig.BCType == BoundaryConditionType::Wall) {				
			boundaryConditions[BoundaryVariableType::Density] = CompositeBoundaryConditionInfo();
			boundaryConditions[BoundaryVariableType::VelocityX] = CompositeBoundaryConditionInfo();
			boundaryConditions[BoundaryVariableType::VelocityY] = CompositeBoundaryConditionInfo();
			boundaryConditions[BoundaryVariableType::VelocityZ] = CompositeBoundaryConditionInfo();
			boundaryConditions[BoundaryVariableType::Pressure] = CompositeBoundaryConditionInfo();

			boundaryConditions[BoundaryVariableType::Density].SetNeumanBoundary(0);
			boundaryConditions[BoundaryVariableType::VelocityX].SetDirichletBoundary(0);
			boundaryConditions[BoundaryVariableType::VelocityY].SetDirichletBoundary(0);
			boundaryConditions[BoundaryVariableType::VelocityZ].SetDirichletBoundary(0);
			boundaryConditions[BoundaryVariableType::Pressure].SetNeumanBoundary(0);

			gamma = bcConfig.Gamma;
			return;
		};

		throw 1;
	}; 

};

};

#endif<|MERGE_RESOLUTION|>--- conflicted
+++ resolved
@@ -57,27 +57,14 @@
 	//Interpolate
 	Vector GetDummyGradient(const double inV, const Vector inGrad, const Vector& faceNormal, const Vector& faceCenter, const Vector& cellCenter) {
 		double dn = -(cellCenter - faceCenter) * faceNormal;
-		double a = (Value - CValue * inV) / (CValue + CGradient / dn);		
+		double a = (Value - CValue * inV) / (CValue + CGradient / dn);
 		double b = inV + a;
 		double value = a + b;
 
-<<<<<<< HEAD
 		Vector outGrad = inGrad;
 		double dudnIn = inGrad * faceNormal;
 		double dudnOut = a/dn;
 		outGrad = inGrad + (dudnOut - dudnIn) * faceNormal;
-=======
-		//Vector outGrad = inGrad;
-		//double dudnIn = inGrad * faceNormal;
-		//double dudnOut = ((inV - value) / (dn) - dudnIn) * CValue + Value * CGradient;
-		//outGrad = inGrad + (dudnOut - dudnIn) * faceNormal;
-
-		Vector n = faceNormal;
-		n.x = std::abs(n.x);
-		n.y = std::abs(n.y);
-		n.z = std::abs(n.z);
-		Vector outGrad = 2 * (inGrad * n) * n - inGrad;
->>>>>>> a4ff109c
 
 		return outGrad;
 	};
