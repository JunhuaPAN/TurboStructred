--- conflicted
+++ resolved
@@ -45,26 +45,22 @@
 		HybridGeneralEOSOnePhase,
 		HybridBarotropicEOSOnePhase,
 		HybridBarotropicEOSTwoPhase
-<<<<<<< HEAD
-	} SolutionMethod;
+  } SolutionMethod{ Method::ExplicitRungeKuttaFVM  };
 	enum class Reconstruction {
 		PiecewiseConstant,
 		ENO2PointsStencil,
 		WENO2PointsStencil
-	} ReconstructionType;
-=======
-  } SolutionMethod{ Method::ExplicitRungeKuttaFVM  };
->>>>>>> e8d907a5
+	} ReconstructionType { Reconstruction::PiecewiseConstant };
 
 	MethodConfiguration methodConfiguration;
 
 	//Run parameters
-  double MaxTime{ 1.0 };
-  double MaxIteration{ 1000 };
-  double SaveSolutionSnapshotTime{ 0.1 };
-  int SaveSolutionSnapshotIterations{ 0 };
-  int ResidualOutputIterations{ 0 };
-  bool DebugOutputEnabled{ true };
+	double MaxTime{ 1.0 };
+	double MaxIteration{ 1000 };
+	double SaveSolutionSnapshotTime{ 0.1 };
+	int SaveSolutionSnapshotIterations{ 0 };
+	int ResidualOutputIterations{ 0 };
+	bool DebugOutputEnabled{ true };
 	
 	//Boundary conditions configuration
 	BoundaryConditionConfiguration xLeftBoundary;
@@ -75,12 +71,12 @@
 	BoundaryConditionConfiguration zRightBoundary;
 
 	//External potential forces
-  Vector Sigma{ Vector(0,0,0) };			            //!< Pressure gradient
-  Vector UniformAcceleration{ Vector(0,0,0) };		//!< Uniform external gravity field
+	Vector Sigma{ Vector(0,0,0) };			            //!< Pressure gradient
+	Vector UniformAcceleration{ Vector(0,0,0) };		//!< Uniform external gravity field
 
 	//Computation continuation regime
-  std::string fileToLoad{ "" };
-  bool ContinueComputation{ false };	
+	std::string fileToLoad{ "" };
+	bool ContinueComputation{ false };	
 };
 
 #endif