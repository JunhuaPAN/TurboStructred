--- conflicted
+++ resolved
@@ -270,8 +270,6 @@
 			xLeftBC->loadConfiguration(config.xLeftBoundary);
 			xRightBC->loadConfiguration(config.xRightBoundary);
 		};
-<<<<<<< HEAD
-
 		if ((!gridInfo.IsPeriodicY) && (nDims > 1)) {
 			yLeftBC = std::unique_ptr<BCGeneral>(new BCGeneral());
 			yRightBC = std::unique_ptr<BCGeneral>(new BCGeneral());
@@ -285,8 +283,6 @@
 			zLeftBC->loadConfiguration(config.zLeftBoundary);
 			zRightBC->loadConfiguration(config.zRightBoundary);
 		};
-=======
->>>>>>> 39e81074
 	};
 
 	//Update solution
@@ -521,11 +517,7 @@
 		Vector faceNormalR;
 		Vector faceCenter;
 		Vector cellCenter;
-<<<<<<< HEAD
-	
-=======
 		
->>>>>>> 39e81074
 		//X direction		
 		faceNormalL = Vector(-1.0, 0.0, 0.0);
 		faceNormalR = Vector(1.0, 0.0, 0.0);
@@ -641,18 +633,12 @@
 
 	//Save solution
 	void SaveSolution(std::string fname) {
-<<<<<<< HEAD
-		std::ofstream ofs(fname);
-		if(nDims==1)
+		std::ofstream ofs;
+
 		{
 			//Header
-=======
-		std::ofstream ofs;
-
-		//Header
 		if (pManager->IsMaster()) {
 			ofs.open(fname, std::ios_base::out);
->>>>>>> 39e81074
 			ofs<<"VARIABLES = ";
 			ofs<<"\""<<"X"<<"\" ";
 			ofs<<"\""<<"ro"<<"\" ";
@@ -660,89 +646,6 @@
 			ofs<<"\""<<"P"<<"\" ";
 			ofs<<"\""<<"e"<<"\" ";
 			ofs<<std::endl;
-<<<<<<< HEAD
-
-			//Solution
-			for (int i = iMin; i <= iMax; i++) {
-				for (int j = jMin; j <= jMax; j++) {
-					for (int k = kMin; k <= kMax; k++) {
-						//Obtain cell data
-						double x = CoordinateX[i];
-						double y = CoordinateY[j];
-						double z = CoordinateZ[k];
-						double* U = getCellValues(i,j,k);
-						double ro = U[0];
-						double u = U[1] / ro;
-						double v = U[2] / ro;
-						double w = U[3] / ro;
-						double e = U[4] / ro - 0.5*(u*u + v*v + w*w);
-						double P = (gamma - 1.0) * ro * e;
-
-						//Write to file
-						ofs<<x<<" ";
-						ofs<<ro<<" ";
-						ofs<<u<<" ";
-						ofs<<P<<" ";
-						ofs<<e<<" ";
-						ofs<<std::endl;
-					};
-				};
-			};
-			ofs.close();
-		};
-
-		//2D tecplot style
-		if(nDims>1)
-		{
-			//Header
-			ofs<<"VARIABLES = ";
-			ofs<<"\""<<"X"<<"\" ";
-			ofs<<"\""<<"Y"<<"\" ";
-			ofs<<"\""<<"Z"<<"\" ";
-			ofs<<"\""<<"ro"<<"\" ";
-			ofs<<"\""<<"u"<<"\" ";
-			ofs<<"\""<<"v"<<"\" ";
-			ofs<<"\""<<"w"<<"\" ";
-			ofs<<"\""<<"P"<<"\" ";
-			ofs<<"\""<<"e"<<"\" ";
-			ofs<<std::endl;
-			
-			ofs << "ZONE T=\"1\"\nI=" << nX <<"J=" << nY << "K=" << nZ << "F=POINT\n";
-			ofs << "DT=(SINGLE SINGLE SINGLE SINGLE SINGLE SINGLE SINGLE SINGLE SINGLE)\n";
-
-			//Solution
-			for (int k = kMin; k <= kMax; k++) {
-				for (int j = jMin; j <= jMax; j++) {
-					for (int i = iMin; i <= iMax; i++) {
-						//Obtain cell data
-						double x = CoordinateX[i];
-						double y = CoordinateY[j];
-						double z = CoordinateZ[k];
-						double* U = getCellValues(i,j,k);
-						double ro = U[0];
-						double u = U[1] / ro;
-						double v = U[2] / ro;
-						double w = U[3] / ro;
-						double e = U[4] / ro - 0.5*(u*u + v*v + w*w);
-						double P = (gamma - 1.0) * ro * e;
-
-						//Write to file
-						ofs<<x<<" ";
-						ofs<<y<<" ";
-						ofs<<z<<" ";
-						ofs<<ro<<" ";
-						ofs<<u<<" ";
-						ofs<<v<<" ";
-						ofs<<w<<" ";
-						ofs<<P<<" ";
-						ofs<<e<<" ";
-						ofs<<std::endl;
-					};
-				};
-			};
-		};
-		std::cout << "Solution is written\n";	
-=======
 		};
 
 		//Send solution to master
@@ -803,7 +706,59 @@
 
 		//Sync
 		pManager->Barrier();
->>>>>>> 39e81074
+		};
+
+		//2D tecplot style
+		if(nDims>1)
+		{
+			//Header
+			ofs<<"VARIABLES = ";
+			ofs<<"\""<<"X"<<"\" ";
+			ofs<<"\""<<"Y"<<"\" ";
+			ofs<<"\""<<"Z"<<"\" ";
+			ofs<<"\""<<"ro"<<"\" ";
+			ofs<<"\""<<"u"<<"\" ";
+			ofs<<"\""<<"v"<<"\" ";
+			ofs<<"\""<<"w"<<"\" ";
+			ofs<<"\""<<"P"<<"\" ";
+			ofs<<"\""<<"e"<<"\" ";
+			ofs<<std::endl;
+			
+			ofs << "ZONE T=\"1\"\nI=" << nX <<"J=" << nY << "K=" << nZ << "F=POINT\n";
+			ofs << "DT=(SINGLE SINGLE SINGLE SINGLE SINGLE SINGLE SINGLE SINGLE SINGLE)\n";
+
+			//Solution
+			for (int k = kMin; k <= kMax; k++) {
+				for (int j = jMin; j <= jMax; j++) {
+					for (int i = iMin; i <= iMax; i++) {
+						//Obtain cell data
+						double x = CoordinateX[i];
+						double y = CoordinateY[j];
+						double z = CoordinateZ[k];
+						double* U = getCellValues(i,j,k);
+						double ro = U[0];
+						double u = U[1] / ro;
+						double v = U[2] / ro;
+						double w = U[3] / ro;
+						double e = U[4] / ro - 0.5*(u*u + v*v + w*w);
+						double P = (gamma - 1.0) * ro * e;
+
+						//Write to file
+						ofs<<x<<" ";
+						ofs<<y<<" ";
+						ofs<<z<<" ";
+						ofs<<ro<<" ";
+						ofs<<u<<" ";
+						ofs<<v<<" ";
+						ofs<<w<<" ";
+						ofs<<P<<" ";
+						ofs<<e<<" ";
+						ofs<<std::endl;
+					};
+				};
+			};
+		};
+		std::cout << "Solution is written\n";	
 	};
 
 	//Run calculation
