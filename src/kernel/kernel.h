#ifndef TurboStructured_kernel_kernel
#define TurboStructured_kernel_kernel

#include <array>
#include <vector>
#include <chrono>
#include <thread>
#include <functional>
#include <sstream>
#include <cassert>
#include <fstream>
#include <valarray>

#include "KernelConfiguration.h"
#include "grid.h"
#include "ParallelManager.h"
#include "utility/Vector.h"
#include "utility/Matrix.h"
#include "utility/Timer.h"
#include "RiemannSolvers/RoeSolverPerfectGasEOS.h"
#include "BoundaryConditions/BCGeneral.h"
#include "Sensors/Sensors.h"

//#include "cgnslib.h"

//Step info
class StepInfo {
public:
	double Time;
	double TimeStep;	
	int Iteration;
	std::vector<double> Residual;
	double NextSnapshotTime;
};


//Calculation kernel
class Kernel {
public:
	virtual void IterationStep() = 0; // main function

	//Parallel run information
	std::unique_ptr<ParallelManager> pManager;
	int rank; //Rank of process

	// Structured grid and dimensions number
	int nDims;
	Grid g;

	//Current step information
	StepInfo stepInfo;

	//Gas model information
	int nVariables; // number of conservative variables
	double gamma;
	double thermalConductivity;
	double viscosity;
	bool isViscousFlow;
	bool isGradientRequired;
	bool isExternalAccelaration;
	bool isExternalForce;

	//sensors operating
	bool isSensorEnable;
	int SaveSensorRecordIterations;

	//External forces
  Vector Sigma{ Vector(0,0,0) }; //Potential force like presure gradient
	Vector UniformAcceleration{ Vector(0,0,0) };	//external uniform acceleration

	//Boundary conditions
	std::unique_ptr<BoundaryConditions::BCGeneral> xLeftBC;
	std::unique_ptr<BoundaryConditions::BCGeneral> xRightBC;
	std::unique_ptr<BoundaryConditions::BCGeneral> yLeftBC;
	std::unique_ptr<BoundaryConditions::BCGeneral> yRightBC;
	std::unique_ptr<BoundaryConditions::BCGeneral> zLeftBC;
	std::unique_ptr<BoundaryConditions::BCGeneral> zRightBC;

	//Solution data
	std::valarray<double> values;
	std::valarray<double> residual;

	//Get serial index for cell
	inline int getSerialIndexGlobal(int i, int j, int k) {
		int sI = (k * g.nXAll * g.nYAll + j * g.nXAll + i);
		return sI;
	};

  //Get local index for cell
	inline int getSerialIndexLocal(int i, int j, int k) {
		int sI = (k - g.kMin + g.dummyCellLayersZ) * g.nlocalXAll * g.nlocalYAll + (j - g.jMin + g.dummyCellLayersY) * g.nlocalXAll + (i - g.iMin + g.dummyCellLayersX);
		return sI;
	};

	//Get cell values
	inline double* getCellValues(int i, int j, int k) {
<<<<<<< HEAD
		int sBegin = getSerialIndexLocal(i, j, k) * nVariables;
		return &values[sBegin];
	};
=======
		int sBegin = getSerialIndexLocal(i, j, k) * nVariables;		
    //return &values[std::slice(sBegin,nVariables,1)];
    return &values[sBegin];
	}
>>>>>>> e8d907a5

	inline std::valarray<double> ConservativeToPrimitive(double* vals) {
		std::valarray<double> res(nVariables);
		double rho = vals[0];
		double u = vals[1] / rho;
		double v = vals[2] / rho;
		double w = vals[3] / rho;
		double rho_e = vals[4] - 0.5 * rho * (u * u + v * v + w * w);

		// Pressure
		res[0] = rho_e * (gamma - 1.0);

		// Velosities
		res[1] = u;
		res[2] = v;
		res[3] = w;

		// Internal energy
		res[4] = rho_e / rho;

		return std::move(res);
	};

	inline std::valarray<double> PrimitiveToConservative(std::valarray<double>&& vals) {
		std::valarray<double> res(nVariables);
		double rho_e = vals[0] / (gamma - 1.0);
		double rho = rho_e / vals[4];
		double rho_u = rho * vals[1];
		double rho_v = rho * vals[2];
		double rho_w = rho * vals[3];
		double rho_E = rho_e + 0.5 * (rho_u * rho_u + rho_v * rho_v + rho_w * rho_w) / rho;

		//fill conservative result array
		res[0] = rho;
		res[1] = rho_u;
		res[2] = rho_v;
		res[3] = rho_w;
		res[4] = rho_E;

		return std::move(res);
	};

	//Calculation parameters	
  double MaxIteration;
	double MaxTime;
	double SaveSolutionSnapshotTime;
	int SaveSolutionSnapshotIterations;
	int ResidualOutputIterations;
	bool ContinueComputation;
  bool DebugOutputEnabled{ true };

<<<<<<< HEAD
	bool DebugOutputEnabled;

	std::vector<std::unique_ptr<Sensor>> Sensors;
=======
  //Array of sensors in use
	std::vector<std::shared_ptr<Sensor>> Sensors;
>>>>>>> e8d907a5

	//Constructor
	Kernel(int* argc, char **argv[]) : pManager(new ParallelManager(argc, argv)) {
		nVariables = 5;	//default value
	};

	//Set initial conditions
	void SetInitialConditions(std::function<std::vector<double>(const Vector& r)> initF) {
		for (int i = g.iMin; i <= g.iMax; i++) {
			for (int j = g.jMin; j <= g.jMax; j++) {
				for (int k = g.kMin; k <= g.kMax; k++) {
					//Obtain cell data
					double x = g.CoordinateX[i];
					double y = g.CoordinateY[j];
					double z = g.CoordinateZ[k];
					int sBegin = getSerialIndexLocal(i, j, k) * nVariables;
<<<<<<< HEAD
					std::vector<double> U = initF(Vector(x, y, z));
					for (int varn = 0; varn < nVariables; varn++) values[sBegin + varn] = U[varn];
=======
					std::vector<double> U = initF(Vector(x,y,z));
					for (int varn = 0; varn < nVariables; varn++) values[sBegin + varn] = U[varn];

          std::cout << "rank = " << rank << ", x = " << x << ", i = " << i << std::endl << std::flush; //MPI DebugMessage
          std::cout << "rank = " << rank << ", sBegin = " << sBegin << ", ro = " << values[sBegin] << std::endl << std::flush; //MPI DebugMessage
>>>>>>> e8d907a5
				};
			};
		};

		if (DebugOutputEnabled) {
			std::cout << "rank = " << pManager->getRank() << ", Initial conditions written.\n";
			std::cout.flush();
		};
		//Sync
		pManager->Barrier();
	};

	//Initialize kernel
	virtual void Init(KernelConfiguration& config) {
		// Initialize MPI		
		nDims = config.nDims;
		// Output settings 
		DebugOutputEnabled = config.DebugOutputEnabled;

		// initialize global grid
		g.InitGlobal(config);

		//Initialize cartezian topology
		pManager->InitCartesianTopology(g);

		// Compute local gris sizes
		g.nlocalX = g.nX / pManager->dimsCart[0];
		g.nlocalY = g.nY / pManager->dimsCart[1];
		g.nlocalZ = g.nZ / pManager->dimsCart[2];
		g.iMin = pManager->rankCart[0] * g.nlocalX + g.dummyCellLayersX;
		g.iMax = (pManager->rankCart[0] + 1) * g.nlocalX + g.dummyCellLayersX - 1;
		g.jMin = pManager->rankCart[1] * g.nlocalY + g.dummyCellLayersY;
		g.jMax = (pManager->rankCart[1] + 1) * g.nlocalY + g.dummyCellLayersY - 1;
		g.kMin = pManager->rankCart[2] * g.nlocalZ + g.dummyCellLayersZ;
		g.kMax = (pManager->rankCart[2] + 1) * g.nlocalZ + g.dummyCellLayersZ - 1;
		g.InitLocal(config);
		if (DebugOutputEnabled) {
<<<<<<< HEAD
			std::cout << "rank = " << pManager->_rankCart << ", iMin = " << g.iMin << ", iMax = " << g.iMax << "\n";
			std::cout << "rank = " << pManager->_rankCart << ", jMin = " << g.jMin << ", jMax = " << g.jMax << "\n";
			std::cout << "rank = " << pManager->_rankCart << ", kMin = " << g.kMin << ", kMax = " << g.kMax << "\n";
=======
      std::cout << "rank = " << pManager->_rankCart << ", iMin = " << iMin << ", iMax = " << iMax << ", dimsCart[0] = " << pManager->dimsCart[0] << "\n";
      std::cout << "rank = " << pManager->_rankCart << ", jMin = " << jMin << ", jMax = " << jMax << ", dimsCart[1] = " << pManager->dimsCart[1] << "\n";
      std::cout << "rank = " << pManager->_rankCart << ", kMin = " << kMin << ", kMax = " << kMax << ", dimsCart[2] = " << pManager->dimsCart[2] << "\n";
>>>>>>> e8d907a5
		};
		
		//Sync
		pManager->Barrier();

<<<<<<< HEAD
=======
		double Lx = config.LX;
		double Ly = config.LY;
		double Lz = config.LZ;			
		if (nDims < 2) Ly = 0;
    if (nDims < 3) Lz = 0;

		//Generate cells (uniform grid)
		nXAll = nX + 2 * dummyCellLayersX;
		nYAll = nY + 2 * dummyCellLayersY;
		nZAll = nZ + 2 * dummyCellLayersZ;
		nlocalXAll = nlocalX + 2 * dummyCellLayersX;
		nlocalYAll = nlocalY + 2 * dummyCellLayersY;
		nlocalZAll = nlocalZ + 2 * dummyCellLayersZ;
		nCellsLocal = nlocalX * nlocalY * nlocalZ;
		nCellsLocalAll = nlocalXAll * nlocalYAll * nlocalZAll;
		CoordinateX.resize(nXAll);
		CoordinateY.resize(nYAll);
		CoordinateZ.resize(nZAll);
		hx.resize(nXAll);
		hy.resize(nYAll);
		hz.resize(nZAll);    

		//fill cell centers positions and edges sizes    
		double h_x = Lx / nX;			//uniform grid case
		if (gridInfo.qx != 1) h_x = 0.5 * Lx * (1.0 - gridInfo.qx) / (1.0 - pow(gridInfo.qx, 0.5 * nX));	//X step around the border
		double xl = - (dummyCellLayersX * h_x) + 0.5 * h_x;				//left cell (global) position
		double xr = Lx + dummyCellLayersX * h_x - 0.5 * h_x;			//right cell (global) position
		for(int i = 0; i < dummyCellLayersX; i++) {
			CoordinateX[i] = xl;
			CoordinateX[nXAll - 1 - i] = xr;
			hx[i] = h_x;
			hx[nXAll - 1 - i] = h_x;
			xl += h_x;
			xr -= h_x;
		};

		for (int i = 1; i < 0.5 * (nX + 1); i++) {
			CoordinateX[i] = xl;
			CoordinateX[nXAll - 1 - i] = xr;
			hx[i] = h_x;
			hx[nXAll - 1 - i] = h_x;
			xl += 0.5 * h_x * (1.0 + gridInfo.qx);
			xr -= 0.5 * h_x * (1.0 + gridInfo.qx);
			h_x *= gridInfo.qx;
		};

		double h_y = Ly / nY;			//uniform grid case
		if(gridInfo.qy != 1) h_y = 0.5 * Ly * (1.0 - gridInfo.qy) / (1.0 - pow(gridInfo.qy, 0.5 * nY));	//Y step around the border
		double yl = - (dummyCellLayersY * h_y) + 0.5 * h_y;			//	left cell (global) position
		double yr = Ly + dummyCellLayersY * h_y - 0.5 * h_y;		//	right cell (global) position
		for(int i = 0; i < dummyCellLayersY; i++) {
			CoordinateY[i] = yl;
			CoordinateY[nYAll - 1 - i] = yr;
			hy[i] = h_y;
			hy[nYAll - 1 - i] = h_y;
			yl += h_y;
			yr -= h_y;
		};

		for (int j = 1; j < 0.5 * (nY + 1); j++) {
			CoordinateY[j] = yl;
			CoordinateY[nYAll - 1 - j] = yr;
			hy[j] = h_y;
			hy[nYAll - 1 - j] = h_y;
			yl += 0.5 * h_y * (1.0 + gridInfo.qy);
			yr -= 0.5 * h_y * (1.0 + gridInfo.qy);
			h_y *= gridInfo.qy;
		};

		double h_z = Lz / nZ;			//uniform grid case
		if(gridInfo.qz != 1) h_z = 0.5 * Lz * (1.0 - gridInfo.qz) / (1.0 - pow(gridInfo.qz, 0.5 * nZ));	//Y step around the border
		double zl = - (dummyCellLayersZ * h_z) + 0.5 * h_z;				//left cell (global) position
		double zr = Lz + dummyCellLayersZ * h_z - 0.5 * h_z;			//right cell (global) position
		for(int i = 0; i < dummyCellLayersZ; i++) {
			CoordinateZ[i] = zl;
			CoordinateZ[nZAll - 1 - i] = zr;
			hz[i] = h_z;
			hz[nZAll - 1 - i] = h_z;
			zl += h_z;
			zr -= h_z;
		};

		for (int k = 1; k < 0.5 * (nZ + 1); k++) {
			CoordinateZ[k] = zl;
			CoordinateZ[nZAll - 1 - k] = zr;
			hz[k] = h_z;
			hz[nZAll - 1 - k] = h_z;
			zl += 0.5 * h_z * (1.0 + gridInfo.qz);
			zr -= 0.5 * h_z * (1.0 + gridInfo.qz);
			h_z *= gridInfo.qz;
		};

		if (nDims < 2) hy[0] = 1.0;
		if (nDims < 3) hz[0] = 1.0;

>>>>>>> e8d907a5
		//Initialize gas model parameters and Riemann solver
		gamma = config.Gamma;
		viscosity = config.Viscosity;
		thermalConductivity = config.ThermalConductivity;
		if (config.IsViscousFlow == true) {
			isViscousFlow = true;
			isGradientRequired = true;
		}
		else {
			isViscousFlow = false;
			isGradientRequired = false;
		};
		if (config.IsExternalForceRequared == true) {
			isExternalForce = true;
		}
		else {
			isExternalForce = false;
		};
		if (config.IsUnifromAccelerationRequared == true) {
			isExternalAccelaration = true;
		}
		else {
			isExternalAccelaration = false;
		};
		ContinueComputation = config.ContinueComputation;

		//Allocate data structures
		values.resize(nVariables * g.nlocalXAll * g.nlocalYAll * g.nlocalZAll);
		residual.resize(nVariables * g.nlocalXAll * g.nlocalYAll * g.nlocalZAll);

		//Initialize calculation parameters
		MaxTime = config.MaxTime;
		MaxIteration = config.MaxIteration;
		SaveSolutionSnapshotTime = config.SaveSolutionSnapshotTime;
		SaveSolutionSnapshotIterations = config.SaveSolutionSnapshotIterations;
		ResidualOutputIterations = config.ResidualOutputIterations;
		stepInfo.Time = 0;
		stepInfo.Iteration = 0;
		stepInfo.NextSnapshotTime = stepInfo.Time + SaveSolutionSnapshotTime;

		//Initialize boundary conditions
		InitBoundaryConditions(config);

		//External forces
		Sigma = config.Sigma;
		UniformAcceleration = config.UniformAcceleration;

		isSensorEnable = false;			//by default
		SaveSensorRecordIterations = 1;	//by default

		if (DebugOutputEnabled) {
			std::cout << "rank = " << pManager->getRank() << ", Kernel initialized\n";
			std::cout.flush();
		};
		//Sync
		pManager->Barrier();
	};

	//Initialize boundary conditions
	virtual void InitBoundaryConditions(KernelConfiguration& config) {
		if (!g.IsPeriodicX) {
			xLeftBC = std::unique_ptr<BoundaryConditions::BCGeneral>(new BoundaryConditions::BCGeneral());
			xRightBC = std::unique_ptr<BoundaryConditions::BCGeneral>(new BoundaryConditions::BCGeneral());
			xLeftBC->loadConfiguration(config.xLeftBoundary);
			xRightBC->loadConfiguration(config.xRightBoundary);
		};
		if ((!g.IsPeriodicY) && (nDims > 1)) {
			yLeftBC = std::unique_ptr<BoundaryConditions::BCGeneral>(new BoundaryConditions::BCGeneral());
			yRightBC = std::unique_ptr<BoundaryConditions::BCGeneral>(new BoundaryConditions::BCGeneral());
			yLeftBC->loadConfiguration(config.yLeftBoundary);
			yRightBC->loadConfiguration(config.yRightBoundary);
		};
		if ((!g.IsPeriodicZ) && (nDims > 2)) {
			zLeftBC = std::unique_ptr<BoundaryConditions::BCGeneral>(new BoundaryConditions::BCGeneral());
			zRightBC = std::unique_ptr<BoundaryConditions::BCGeneral>(new BoundaryConditions::BCGeneral());
			zLeftBC->loadConfiguration(config.zLeftBoundary);
			zRightBC->loadConfiguration(config.zRightBoundary);
		};
	};

	//Update solution
	void UpdateSolution(double dt) {
		stepInfo.Residual.resize(nVariables);
		for (int nv = 0; nv < nVariables; nv++) stepInfo.Residual[nv] = 0;

		for (int i = g.iMin; i <= g.iMax; i++)
		{
			for (int j = g.jMin; j <= g.jMax; j++)
			{
				for (int k = g.kMin; k <= g.kMax; k++)
				{
					int idx = getSerialIndexLocal(i, j, k);
					//Compute cell volume
					double volume{ g.hx[i] * g.hy[j] * g.hz[k] };
					//Update cell values
					for (int nv = 0; nv < nVariables; nv++) {
						values[idx * nVariables + nv] += residual[idx * nVariables + nv] * dt / volume;
						//Compute total residual
						stepInfo.Residual[nv] += abs(residual[idx * nVariables + nv]);
					};
				};
			};
		};

		//Aggregate
		for (int nv = 0; nv < nVariables; nv++) stepInfo.Residual[nv] = pManager->Sum(stepInfo.Residual[nv]);
	};

	//Update Residual
	void UpdateResiduals() {
		stepInfo.Residual.resize(nVariables);
		for (int nv = 0; nv < nVariables; nv++) stepInfo.Residual[nv] = 0;

		for (int i = g.iMin; i <= g.iMax; i++)
		{
			for (int j = g.jMin; j <= g.jMax; j++)
			{
				for (int k = g.kMin; k <= g.kMax; k++)
				{
					int idx = getSerialIndexLocal(i, j, k);
					//Compute cell volume
					double volume = g.hx[i] * g.hy[j] * g.hz[k];
					//Update cell values
					for (int nv = 0; nv < nVariables; nv++) {
						//Compute total residual
						stepInfo.Residual[nv] += abs(residual[idx * nVariables + nv]);
					};
				};
			};
		};

		//Aggregate
		for (int nv = 0; nv < nVariables; nv++) stepInfo.Residual[nv] = pManager->Sum(stepInfo.Residual[nv]);
	};

	//Exchange values between processors
	void ExchangeValues() {
		//Index variables
		int i = 0;
		int j = 0;
		int k = 0;

		//Get parallel run info
		MPI_Comm comm = pManager->getComm();

		//Buffers
		std::vector<double> bufferToRecv;
<<<<<<< HEAD
		std::vector<double> bufferToSend;
		int rankLeft; // if equals -1 no left neighbour
		int rankRight; // if equals -1 no right neighbour

=======
		std::vector<double> bufferToSend;		
    int rankLeft{ -1 }; // if equals -1 no left neighbour
    int rankRight{ -1 }; // if equals -1 no right neighbour
		
>>>>>>> e8d907a5
		//X direction exchange		

		//Allocate buffers
		int layerSize = g.nlocalY * g.nlocalZ;
		bufferToSend.resize(layerSize * nVariables);
		bufferToRecv.resize(layerSize * nVariables);

		//Determine neighbours' ranks
		int rankL = pManager->GetRankByCartesianIndexShift(-1, 0, 0);
		int rankR = pManager->GetRankByCartesianIndexShift(+1, 0, 0);
		if (DebugOutputEnabled) {
			std::cout << "rank = " << rank <<
				"; rankL = " << rankL <<
				"; rankR = " << rankR <<
				std::endl << std::flush;
		};

		for (int layer = 1; layer <= g.dummyCellLayersX; layer++) {
			// Minus direction exchange
			int nSend = 0; //
			int nRecv = 0; //
			int iSend = g.iMin + layer - 1; // layer index to send
			int iRecv = g.iMax + layer; // layer index to recv

									  // Prepare values to send
			if (rankL != -1) {
				nSend = layerSize * nVariables;
<<<<<<< HEAD
				for (j = g.jMin; j <= g.jMax; j++) {
					for (k = g.kMin; k <= g.kMax; k++) {
						int idxBuffer = (j - g.jMin) + (k - g.kMin)* g.nlocalY; //Exclude x index
						double *U = getCellValues(iSend, j, k);
=======
				for (j = jMin; j <= jMax; j++) {
					for (k = kMin; k <= kMax; k++) {
						int idxBuffer = (j-jMin) + (k-kMin)* nY; //Exclude x index
						double* U = getCellValues(iSend, j, k);
>>>>>>> e8d907a5
						for (int nv = 0; nv < nVariables; nv++) bufferToSend[idxBuffer * nVariables + nv] = U[nv];
					};
				};
			};

			if (DebugOutputEnabled) {
				std::cout << "rank = " << rank <<
					"; iSend = " << iSend <<
					"; iRecv = " << iRecv <<
					std::endl << std::flush;
			};

			//Determine recive number
			if (rankR != -1) {
				nRecv = layerSize * nVariables;
			};

			//Make exchange
			pManager->SendRecvDouble(comm, rankL, rankR, &bufferToSend.front(), nSend, &bufferToRecv.front(), nRecv);

			//Write to recieving layer of dummy cells
<<<<<<< HEAD
			for (j = g.jMin; j <= g.jMax; j++) {
				for (k = g.kMin; k <= g.kMax; k++) {
					int idxBuffer = (j - g.jMin) + (k - g.kMin)* g.nlocalY; //Exclude x index
					double *U = getCellValues(iRecv, j, k);
=======
			for (j = jMin; j <= jMax; j++) {
				for (k = kMin; k <= kMax; k++) {
					int idxBuffer = (j-jMin) + (k-kMin)* nY; //Exclude x index
					double* U = getCellValues(iRecv, j, k);
>>>>>>> e8d907a5
					for (int nv = 0; nv < nVariables; nv++) U[nv] = bufferToRecv[idxBuffer * nVariables + nv];
				};
			};

			// Plus direction exchange
			nSend = 0; //
			nRecv = 0; //
			iSend = g.iMax - layer + 1; // layer index to send
			iRecv = g.iMin - layer; // layer index to recv

			if (DebugOutputEnabled) {
				std::cout << "rank = " << rank <<
					"; iSend = " << iSend <<
					"; iRecv = " << iRecv <<
					std::endl << std::flush;
			};

			// Prepare values to send
			if (rankR != -1) {
				nSend = layerSize * nVariables;
				for (j = g.jMin; j <= g.jMax; j++) {
					for (k = g.kMin; k <= g.kMax; k++) {
						int idxBuffer = (j - g.jMin) + (k - g.kMin)* g.nlocalY; //Exclude x index
						double *U = getCellValues(iSend, j, k);
						for (int nv = 0; nv < nVariables; nv++) bufferToSend[idxBuffer * nVariables + nv] = U[nv];
					};
				};
			};

			//Determine recive number
			if (rankL != -1) {
				nRecv = layerSize * nVariables;
			};

			//Make exchange
			pManager->SendRecvDouble(comm, rankR, rankL, &bufferToSend.front(), nSend, &bufferToRecv.front(), nRecv);

			//Write to recieving layer of dummy cells
			for (j = g.jMin; j <= g.jMax; j++) {
				for (k = g.kMin; k <= g.kMax; k++) {
					int idxBuffer = (j - g.jMin) + (k - g.kMin)* g.nlocalY; //Exclude x index
					double *U = getCellValues(iRecv, j, k);
					for (int nv = 0; nv < nVariables; nv++) U[nv] = bufferToRecv[idxBuffer * nVariables + nv];
				};
			};

		}; // 
		if (DebugOutputEnabled) {
			std::cout << "rank = " << pManager->getRank() << ", Exchange values X-direction executed\n";
		};
		//Sync
		pManager->Barrier();

		if (nDims < 2) return;
		//Y direction exchange		

		//Allocate buffers
		layerSize = g.nlocalX * g.nlocalZ;
		bufferToSend.resize(layerSize * nVariables);
		bufferToRecv.resize(layerSize * nVariables);

		//Determine neighbours' ranks
		rankL = pManager->GetRankByCartesianIndexShift(0, -1, 0);
		rankR = pManager->GetRankByCartesianIndexShift(0, +1, 0);
		/*std::cout<<"rank = "<<rank<<
		"; rankL = "<<rankL<<
		"; rankR = "<<rankR<<
		std::endl<<std::flush;*/

		for (int layer = 1; layer <= g.dummyCellLayersY; layer++) {
			// Minus direction exchange
			int nSend = 0; //
			int nRecv = 0; //
			int jSend = g.jMin + layer - 1; // layer index to send
			int jRecv = g.jMax + layer; // layer index to recv

									  // Prepare values to send
			if (rankL != -1) {
				nSend = layerSize * nVariables;
				for (i = g.iMin; i <= g.iMax; i++) {
					for (k = g.kMin; k <= g.kMax; k++) {
						int idxBuffer = (i - g.iMin) + (k - g.kMin) * g.nX; //Exclude y index
						int idxValues = getSerialIndexLocal(i, jSend, k);
						for (int nv = 0; nv < nVariables; nv++) bufferToSend[idxBuffer * nVariables + nv] = values[idxValues * nVariables + nv];
					};
				};
			};

			//Determine recive number
			if (rankR != -1) {
				nRecv = layerSize * nVariables;
			};

			//Make exchange
			pManager->SendRecvDouble(comm, rankL, rankR, &bufferToSend.front(), nSend, &bufferToRecv.front(), nRecv);

			//Write to recieving layer of dummy cells
			for (i = g.iMin; i <= g.iMax; i++) {
				for (k = g.kMin; k <= g.kMax; k++) {
					int idxBuffer = (i - g.iMin) + (k - g.kMin) * g.nlocalX; //Exclude y index
					int idxValues = getSerialIndexLocal(i, jRecv, k);
					for (int nv = 0; nv < nVariables; nv++) values[idxValues * nVariables + nv] = bufferToRecv[idxBuffer * nVariables + nv];
				};
			};

			// Plus direction exchange
			nSend = 0; //
			nRecv = 0; //
			jSend = g.jMax - layer + 1; // layer index to send
			jRecv = g.jMin - layer; // layer index to recv

								  // Prepare values to send
			if (rankR != -1) {
				nSend = layerSize * nVariables;
				for (i = g.iMin; i <= g.iMax; i++) {
					for (k = g.kMin; k <= g.kMax; k++) {
						int idxBuffer = (i - g.iMin) + (k - g.kMin) * g.nlocalX; //Exclude y index
						int idxValues = getSerialIndexLocal(i, jSend, k);
						for (int nv = 0; nv < nVariables; nv++) bufferToSend[idxBuffer * nVariables + nv] = values[idxValues * nVariables + nv];
					};
				};
			};

			//Determine recive number
			if (rankL != -1) {
				nRecv = layerSize * nVariables;
			};

			//Make exchange
			pManager->SendRecvDouble(comm, rankR, rankL, &bufferToSend.front(), nSend, &bufferToRecv.front(), nRecv);

			//Write to recieving layer of dummy cells
			for (i = g.iMin; i <= g.iMax; i++) {
				for (k = g.kMin; k <= g.kMax; k++) {
					int idxBuffer = (i - g.iMin) + (k - g.kMin) * g.nlocalX; //Exclude y index
					int idxValues = getSerialIndexLocal(i, jRecv, k);
					for (int nv = 0; nv < nVariables; nv++) values[idxValues * nVariables + nv] = bufferToRecv[idxBuffer * nVariables + nv];
				};
			};
		};

		if (DebugOutputEnabled) {
			std::cout << "rank = " << pManager->getRank() << ", Exchange values Y-direction executed\n";
			std::cout.flush();
		};
		//Sync
		pManager->Barrier();

		if (nDims < 3) return;
		//Z direction exchange		

		//Allocate buffers
		layerSize = g.nlocalX * g.nlocalY;
		bufferToSend.resize(layerSize * nVariables);
		bufferToRecv.resize(layerSize * nVariables);

		//Determine neighbours' ranks
		rankL = pManager->GetRankByCartesianIndexShift(0, 0, -1);
		rankR = pManager->GetRankByCartesianIndexShift(0, 0, +1);
		//rankL = pManager->GetRankByCartesianIndex(0, 0, -1);
		//rankR = pManager->GetRankByCartesianIndex(0, 0, 1);

		if (DebugOutputEnabled) {
			std::cout << "Exchange Z-direction started" << std::endl << std::flush;
			std::cout << "rank = " << rank <<
				"; rankL = " << rankL <<
				"; rankR = " << rankR <<
				std::endl << std::flush;
		};


		for (int layer = 1; layer <= g.dummyCellLayersZ; layer++) {
			// Minus direction exchange
			int nSend = 0; //
			int nRecv = 0; //
			int kSend = g.kMin + layer - 1; // layer index to send
			int kRecv = g.kMax + layer; // layer index to recv

									  // Prepare values to send
			if (rankL != -1) {
				nSend = layerSize * nVariables;
				for (i = g.iMin; i <= g.iMax; i++) {
					for (j = g.jMin; j <= g.jMax; j++) {
						int idxBuffer = (i - g.iMin) + (j - g.jMin) * g.nlocalX; //Exclude z index
						int idxValues = getSerialIndexLocal(i, j, kSend);
						for (int nv = 0; nv < nVariables; nv++) bufferToSend[idxBuffer * nVariables + nv] = values[idxValues * nVariables + nv];
					};
				};
			};

			if (DebugOutputEnabled) {
				std::cout << "rank = " << rank <<
					"; kSend = " << kSend <<
					"; kRecv = " << kRecv <<
					std::endl << std::flush;
			};

			//Determine recive number
			if (rankR != -1) {
				nRecv = layerSize * nVariables;
			};

			//Make exchange
			pManager->SendRecvDouble(comm, rankL, rankR, &bufferToSend.front(), nSend, &bufferToRecv.front(), nRecv);

			//Write to recieving layer of dummy cells
			for (i = g.iMin; i <= g.iMax; i++) {
				for (j = g.jMin; j <= g.jMax; j++) {
					int idxBuffer = (i - g.iMin) + (j - g.jMin) * g.nlocalX; //Exclude z index
					int idxValues = getSerialIndexLocal(i, j, kRecv);
					for (int nv = 0; nv < nVariables; nv++) values[idxValues * nVariables + nv] = bufferToRecv[idxBuffer * nVariables + nv];
				};
			};

			// Plus direction exchange
			nSend = 0; //
			nRecv = 0; //
			kSend = g.kMax - layer + 1; // layer index to send
			kRecv = g.kMin - layer; // layer index to recv

			if (DebugOutputEnabled) {
				std::cout << "rank = " << rank <<
					"; kSend = " << kSend <<
					"; kRecv = " << kRecv <<
					std::endl << std::flush;
			};

			// Prepare values to send
			if (rankR != -1) {
				nSend = layerSize * nVariables;
				for (i = g.iMin; i <= g.iMax; i++) {
					for (j = g.jMin; j <= g.jMax; j++) {
						int idxBuffer = (i - g.iMin) + (j - g.jMin) * g.nlocalX; //Exclude z index
						int idxValues = getSerialIndexLocal(i, j, kSend);
						for (int nv = 0; nv < nVariables; nv++) bufferToSend[idxBuffer * nVariables + nv] = values[idxValues * nVariables + nv];
					};
				};
			};

			//Determine recive number
			if (rankL != -1) {
				nRecv = layerSize * nVariables;
			};

			//Make exchange
			pManager->SendRecvDouble(comm, rankR, rankL, &bufferToSend.front(), nSend, &bufferToRecv.front(), nRecv);

			//Write to recieving layer of dummy cells
			for (i = g.iMin; i <= g.iMax; i++) {
				for (j = g.jMin; j <= g.jMax; j++) {
					int idxBuffer = (i - g.iMin) + (j - g.jMin) * g.nlocalX; //Exclude z index
					int idxValues = getSerialIndexLocal(i, j, kRecv);
					for (int nv = 0; nv < nVariables; nv++) values[idxValues * nVariables + nv] = bufferToRecv[idxBuffer * nVariables + nv];
				};
			};

		}; // 

		if (DebugOutputEnabled) {
			std::cout << "rank = " << pManager->getRank() << ", Exchange values Z-direction executed\n";
			std::cout.flush();
		};

		//Sync
		pManager->Barrier();

		if (DebugOutputEnabled) {
			std::cout << "rank = " << rank << "Exchange values finished." <<
				std::endl << std::flush;
		};

	}; // function

	   //Compute dummy cell values as result of boundary conditions and interprocessor exchange communication
	void ComputeDummyCellValues() {
		//Index variables
		int i = 0;
		int j = 0;
		int k = 0;

		if (DebugOutputEnabled) {
			std::cout << "rank = " << rank << "Dummy cell processing started." <<
				std::endl << std::flush;
		};

		//Current face and cell information
		Vector faceNormalL;
		Vector faceNormalR;
		Vector faceCenter;
		Vector cellCenter;

		//X direction		
		faceNormalL = Vector(-1.0, 0.0, 0.0);
		faceNormalR = Vector(1.0, 0.0, 0.0);
		if (!g.IsPeriodicX) {
			for (j = g.jMin; j <= g.jMax; j++) {
				for (k = g.kMin; k <= g.kMax; k++) {
					//Inner cell
					cellCenter.y = g.CoordinateY[j];
					cellCenter.z = g.CoordinateZ[k];

					//And face
					faceCenter.y = g.CoordinateY[j];
					faceCenter.z = g.CoordinateZ[k];

					if (DebugOutputEnabled) {
						std::cout << "rank = " << rank <<
							"; f.y = " << faceCenter.y <<
							"; f.z = " << faceCenter.z <<
							std::endl << std::flush;
					};

					for (int layer = 1; layer <= g.dummyCellLayersX; layer++) {
						if (pManager->rankCart[0] == 0) {
							//Left border
							i = g.iMin - layer; // layer index
							int iIn = g.iMin + layer - 1; // opposite index
							cellCenter.x = g.CoordinateX[iIn];
							faceCenter.x = (g.CoordinateX[iIn] + g.CoordinateX[i]) / 2.0;
							int idx = getSerialIndexLocal(i, j, k);
							int idxIn = getSerialIndexLocal(iIn, j, k);

							//Apply left boundary conditions						
							std::valarray<double> dValues = xLeftBC->getDummyValues(&values[idxIn * nVariables], faceNormalL, faceCenter, cellCenter);
							for (int nv = 0; nv < nVariables; nv++) {
								values[idx * nVariables + nv] = dValues[nv];
							};
						};

						if (pManager->rankCart[0] == pManager->dimsCart[0] - 1) {
							//Right border
							i = g.iMax + layer; // layer index
							int iIn = g.iMax - layer + 1; // opposite index
							cellCenter.x = g.CoordinateX[iIn];
							faceCenter.x = (g.CoordinateX[iIn] + g.CoordinateX[i]) / 2.0;
							int idx = getSerialIndexLocal(i, j, k);
							int idxIn = getSerialIndexLocal(iIn, j, k);

							//Apply right boundary conditions						
							std::valarray<double> dValues = xRightBC->getDummyValues(&values[idxIn * nVariables], faceNormalR, faceCenter, cellCenter);
							for (int nv = 0; nv < nVariables; nv++) {
								values[idx * nVariables + nv] = dValues[nv];
							};
						};
					};
				};
			};
		}; //X direction

		if (DebugOutputEnabled) {
			std::cout << "rank = " << pManager->getRank() << ", Dummy values X-direction computed\n";
			std::cout.flush();
		};
		//Sync
		pManager->Barrier();

		if (nDims < 2) return;
		//Y direction		
		faceNormalL = Vector(0.0, -1.0, 0.0);
		faceNormalR = Vector(0.0, 1.0, 0.0);
		if (!g.IsPeriodicY) {
			for (i = g.iMin; i <= g.iMax; i++) {
				for (k = g.kMin; k <= g.kMax; k++) {
					//Inner cell
					cellCenter.x = g.CoordinateX[i];
					cellCenter.z = g.CoordinateZ[k];

					//And face
					faceCenter.x = g.CoordinateX[i];
					faceCenter.z = g.CoordinateZ[k];

					for (int layer = 1; layer <= g.dummyCellLayersY; layer++) {
						if (pManager->rankCart[1] == 0) {
							//Left border
							j = g.jMin - layer; // layer index
							int jIn = g.jMin + layer - 1; // opposite index
							cellCenter.y = g.CoordinateY[jIn];
							faceCenter.y = (g.CoordinateY[jIn] + g.CoordinateY[j]) / 2.0;	//for uniform dummy cells		TO DO MODIFY
							int idx = getSerialIndexLocal(i, j, k);
							int idxIn = getSerialIndexLocal(i, jIn, k);

							//Apply left boundary conditions						
							std::valarray<double> dValues = yLeftBC->getDummyValues(&values[idxIn * nVariables], faceNormalL, faceCenter, cellCenter);
							for (int nv = 0; nv < nVariables; nv++) {
								values[idx * nVariables + nv] = dValues[nv];
							};
						};

						if (pManager->rankCart[1] == pManager->dimsCart[1] - 1) {
							//Right border
							j = g.jMax + layer; // layer index
							int jIn = g.jMax - layer + 1; // opposite index
							cellCenter.y = g.CoordinateY[jIn];
							faceCenter.y = (g.CoordinateY[jIn] + g.CoordinateY[j]) / 2.0;
							int idx = getSerialIndexLocal(i, j, k);
							int idxIn = getSerialIndexLocal(i, jIn, k);

							//Apply right boundary conditions						
							std::valarray<double> dValues = yRightBC->getDummyValues(&values[idxIn * nVariables], faceNormalR, faceCenter, cellCenter);
							for (int nv = 0; nv < nVariables; nv++) {
								values[idx * nVariables + nv] = dValues[nv];
							};
						};
					};
				};
			};
		}; //Y direction

		if (DebugOutputEnabled) {
			std::cout << "rank = " << pManager->getRank() << ", Dummy values Y-direction computed\n";
			std::cout.flush();
		};
		//Sync
		pManager->Barrier();

		if (nDims < 3) return;
		//Z direction		
		faceNormalL = Vector(0.0, 0.0, -1.0);
		faceNormalR = Vector(0.0, 0.0, 1.0);
		if (!g.IsPeriodicZ) {
			for (i = g.iMin; i <= g.iMax; i++) {
				for (j = g.jMin; j <= g.jMax; j++) {
					//Inner cell
					cellCenter.x = g.CoordinateX[i];
					cellCenter.y = g.CoordinateY[j];

					//And face
					faceCenter.x = g.CoordinateX[i];
					faceCenter.y = g.CoordinateY[j];

					for (int layer = 1; layer <= g.dummyCellLayersY; layer++) {

						if (pManager->rankCart[2] == 0) {
							//Left border
							k = g.kMin - layer; // layer index
							int kIn = g.kMin + layer - 1; // opposite index
							cellCenter.z = g.CoordinateZ[kIn];
							faceCenter.z = (g.CoordinateZ[kIn] + g.CoordinateZ[k]) / 2.0;
							int idx = getSerialIndexLocal(i, j, k);
							int idxIn = getSerialIndexLocal(i, j, kIn);

							//Apply left boundary conditions						
							std::valarray<double> dValues = zLeftBC->getDummyValues(&values[idxIn * nVariables], faceNormalL, faceCenter, cellCenter);
							for (int nv = 0; nv < nVariables; nv++) {
								values[idx * nVariables + nv] = dValues[nv];
							};
						};

						if (pManager->rankCart[2] == pManager->dimsCart[2] - 1) {
							//Right border
							k = g.kMax + layer; // layer index
							int kIn = g.kMax - layer + 1; // opposite index
							cellCenter.z = g.CoordinateZ[kIn];
							faceCenter.z = (g.CoordinateZ[kIn] + g.CoordinateZ[k]) / 2.0;
							int idx = getSerialIndexLocal(i, j, k);
							int idxIn = getSerialIndexLocal(i, j, kIn);

							//Apply right boundary conditions						
							std::valarray<double> dValues = zRightBC->getDummyValues(&values[idxIn * nVariables], faceNormalR, faceCenter, cellCenter);
							for (int nv = 0; nv < nVariables; nv++) {
								values[idx * nVariables + nv] = dValues[nv];
							};
						};
					};
				};
			};
		}; //Z direction

		if (DebugOutputEnabled) {
			std::cout << "rank = " << pManager->getRank() << ", Dummy values Z-direction computed\n";
			std::cout.flush();
		};
		//Sync
		pManager->Barrier();
	};

	//compute source terms
	virtual void ProcessExternalForces() {
		//right handside part - mass foces
		for (int i = g.iMin; i <= g.iMax; i++) {
			for (int j = g.jMin; j <= g.jMax; j++) {
				for (int k = g.kMin; k <= g.kMax; k++) {
					int idx = getSerialIndexLocal(i, j, k);
					//Compute cell volume
					double volume = g.hx[i] * g.hy[j] * g.hz[k];

					double *V = getCellValues(i, j, k);
					double u = V[1] / V[0];
					double v = V[2] / V[0];
					double w = V[3] / V[0];
					Vector velocity = Vector(u, v, w); //Cell velocity

													   //Compute total residual
					residual[idx * nVariables];										//ro
					residual[idx * nVariables + 1] += volume * Sigma.x;				//rou
					residual[idx * nVariables + 2] += volume * Sigma.y;				//rov
					residual[idx * nVariables + 3] += volume * Sigma.z;				//row
					residual[idx * nVariables + 4] += Sigma * velocity * volume;	//roE
				};
			};
		}; //end right hand side part
	};
	virtual void ProcessExternalAcceleration() {
		//right handside part - mass foces
		for (int i = g.iMin; i <= g.iMax; i++) {
			for (int j = g.jMin; j <= g.jMax; j++) {
				for (int k = g.kMin; k <= g.kMax; k++) {
					int idx = getSerialIndexLocal(i, j, k);
					//Compute cell volume
					double volume = g.hx[i] * g.hy[j] * g.hz[k];
					double *V = getCellValues(i, j, k);
					double u = V[1] / V[0];
					double v = V[2] / V[0];
					double w = V[3] / V[0];
					Vector velocity = Vector(u, v, w); //Cell velocity

					//Mass forces represents body accelerations (per unit mass)
					double ro = V[0];
					residual[idx * nVariables + 1] += ro * volume * UniformAcceleration.x;				//rou
					residual[idx * nVariables + 2] += ro * volume * UniformAcceleration.y;				//rov
					residual[idx * nVariables + 3] += ro * volume * UniformAcceleration.z;				//row
<<<<<<< HEAD
					residual[idx * nVariables + 4] += ro * UniformAcceleration * velocity * volume;	//roE
				};
			};
=======
					residual[idx * nVariables + 4] += ro * UniformAcceleration * velocity * volume ;	//roE
				};
			};
		};
	};

	//Save solution CGNS
	void SaveSolutionPCGNS(std::string fname) {
		//int comm_size, comm_rank;
		//int tot_nnodes, tot_nelems, nnodes, nelems;
		//int F, B, Z, E, S, Fs, A, Cx, Cy, Cz;
		//int i, j, k, n, nn, ne;
		//float *x, *y, *z, *d;
		//cgsize_t sizes[3], *e, start, end, ncells;
 
		///* open the file and create base and zone */
		//sizes[0] = tot_nnodes;
		//sizes[1] = tot_nelems;
		//sizes[2] = 0;

		///* the default here is to use MPI_COMM_WORLD,
		//   but this allows assigning of another communicator
		//cgp_mpi_comm(MPI_COMM_WORLD); */

		//if (cg_open(fname.c_str(), CG_MODE_WRITE, &F) ||
		//	cg_base_write(F, "Base", nDims, nDims, &B) ||
		//	cg_zone_write(F, B, "Zone", sizes, Unstructured, &Z))
		//	cg_error_exit();

		///* print info */
		//if (comm_rank == 0) {
		//	printf("writing %d coordinates and %d hex elements to %s\n",
		//		tot_nnodes, tot_nelems, outfile);
		//}

		///* create data nodes for coordinates */
		//if (cgp_coord_write(F, B, Z, RealSingle, "CoordinateX", &Cx) ||
		//	cgp_coord_write(F, B, Z, RealSingle, "CoordinateY", &Cy) ||
		//	cgp_coord_write(F, B, Z, RealSingle, "CoordinateZ", &Cz))
		//	cgp_error_exit();
 
		///* number of nodes and range this process will write */
		//nnodes = (tot_nnodes + comm_size - 1) / comm_size;
		//start  = nnodes * comm_rank + 1;
		//end    = nnodes * (comm_rank + 1);
		//if (end > tot_nnodes) end = tot_nnodes;
  //  
		///* create the coordinate data for this process */
		//x = (float *)malloc(nnodes * sizeof(float));
		//y = (float *)malloc(nnodes * sizeof(float));
		//z = (float *)malloc(nnodes * sizeof(float));
		//nn = 0;
		//for (n = 1, k = 0; k < NODES_PER_SIDE; k++) {
		//	for (j = 0; j < NODES_PER_SIDE; j++) {
		//		for (i = 0; i < NODES_PER_SIDE; i++, n++) {
		//			if (n >= start && n <= end) {
		//				x[nn] = (float)i;
		//				y[nn] = (float)j;
		//				z[nn] = (float)k;
		//				nn++;
		//			}
		//		}
		//	}
		//}

		///* write the coordinate data in parallel to the queue */
		//if (cgp_queue_set(1) ||
		//	cgp_coord_write_data(F, B, Z, Cx, &start, &end, x) ||
		//	cgp_coord_write_data(F, B, Z, Cy, &start, &end, y) ||
		//	cgp_coord_write_data(F, B, Z, Cz, &start, &end, z))
		//	cgp_error_exit();
  //  
		///* write out the queued coordinate data */
		//if (cgp_queue_flush()) cgp_error_exit();
		//cgp_queue_set(0);

		///* create data node for elements */
		//if (cgp_section_write(F, B, Z, "Hex", HEXA_8, 1, tot_nelems, 0, &E))
		//	cgp_error_exit();
 
		///* number of elements and range this process will write */
		//nelems = (tot_nelems + comm_size - 1) / comm_size;
		//start  = nelems * comm_rank + 1;
		//end    = nelems * (comm_rank + 1);
		//if (end > tot_nelems) end = tot_nelems;
  //  
		///* create the hex element data for this process */
		//e = (cgsize_t *)malloc(8 * nelems * sizeof(cgsize_t));
		//nn = 0;
		//for (n = 1, k = 1; k < NODES_PER_SIDE; k++) {
		//	for (j = 1; j < NODES_PER_SIDE; j++) {
		//		for (i = 1; i < NODES_PER_SIDE; i++, n++) {
		//			if (n >= start && n <= end) {
		//				ne = i + NODES_PER_SIDE*((j-1)+NODES_PER_SIDE*(k-1));
		//				e[nn++] = ne;
		//				e[nn++] = ne + 1;
		//				e[nn++] = ne + 1 + NODES_PER_SIDE;
		//				e[nn++] = ne + NODES_PER_SIDE;
		//				ne += NODES_PER_SIDE * NODES_PER_SIDE;
		//				e[nn++] = ne;
		//				e[nn++] = ne + 1;
		//				e[nn++] = ne + 1 + NODES_PER_SIDE;
		//				e[nn++] = ne + NODES_PER_SIDE;
		//			}
		//		}
		//	}
		//}

		///* write the element connectivity in parallel */
		//if (cgp_elements_write_data(F, B, Z, E, start, end, e))
		//	cgp_error_exit();

		///* create a centered solution */
		//if (cg_sol_write(F, B, Z, "Solution", CellCenter, &S) ||
		//	cgp_field_write(F, B, Z, S, RealSingle, "CellIndex", &Fs))
		//	cgp_error_exit();

		///* create the field data for this process */
		//d = (float *)malloc(nelems * sizeof(float));
		//nn = 0;
		//for (n = 1; n <= tot_nelems; n++) {
		//	if (n >= start && n <= end) {
		//		d[nn] = (float)n;
		//		nn++;
		//	}
		//}

		///* write the solution field data in parallel */
		//if (cgp_field_write_data(F, B, Z, S, Fs, &start, &end, d))
		//	cgp_error_exit();

		///* create user data under the zone and duplicate solution data */
		//ncells = tot_nelems;
		//if (cg_goto(F, B, "Zone_t", 1, NULL) ||
		//	cg_user_data_write("User Data") ||
		//	cg_gorel(F, "User Data", 0, NULL) ||
		//	cg_array_write("CellIndex", RealSingle, 1, &ncells, &A))
		//	cg_error_exit();

		///* write the array data in parallel */
		//if (cg_array_write_data(A, &start, &end, d))
		//	cg_error_exit();

		///* close the file and terminate MPI */
		//cg_close(F);   
		//return;

	};

	//Save solution TecPlot Format 
	void SaveSliceToTecplot(std::string fname, int I, int J, int K) {		
		std::ofstream ofs;
		ofs<<std::scientific;
		int rank = pManager->getRank();

		//Open file
		if (pManager->IsMaster()) {
			//std::cout<<"File created"<<std::endl<<std::flush;
			ofs.open(fname, std::ios_base::out);
			ofs<<"VARIABLES = ";
			int dims = 0;
			if (I == -1) {
				ofs<<"\""<<"X"<<"\" ";
				dims++;		
			};
			if (J == -1) {
				ofs<<"\""<<"Y"<<"\" ";
				dims++;
			};
			if (K == -1) {
				ofs<<"\""<<"Z"<<"\" ";
				dims++;
			};
							
			ofs<<"\""<<"ro"<<"\" ";
			ofs<<"\""<<"u"<<"\" ";
			ofs<<"\""<<"v"<<"\" ";
			ofs<<"\""<<"w"<<"\" ";
			ofs<<"\""<<"P"<<"\" ";
			ofs<<"\""<<"e"<<"\" ";
			ofs<<std::endl;

			ofs << "ZONE T=\"1\"";	//zone name
			ofs << std::endl;

			if (I == -1) ofs << "I=" << nX;
			else ofs << "I=" << 1;
      ofs << " , ";
			if (J == -1) ofs << "J=" << nY;
			else ofs << "J=" << 1;
      ofs << " , ";
			if (K == -1) ofs << "K=" << nZ;
			else ofs << "K=" << 1;
      ofs << " , ";
      ofs << "F=POINT\n";
			ofs << "DT=(SINGLE SINGLE SINGLE SINGLE SINGLE SINGLE SINGLE SINGLE SINGLE)\n";
		} else {
			//Wait for previous process to finish writing
			pManager->Wait(rank - 1);

			//Open file for modification
			std::cout<<"File opened"<<std::endl<<std::flush;
			ofs.open(fname, std::ios_base::app);
		};

		//Solution output
		for (int i = iMin; i <= iMax; i++) {
			if ((I != -1) && (i != I)) continue;
			for (int j = jMin; j <= jMax; j++) {
				if ((J != -1) && (j != J)) continue;
				for (int k = kMin; k <= kMax; k++) {
					if ((K != -1) && (k != K)) continue;
					//Obtain cell data
					double x = CoordinateX[i];
					double y = CoordinateY[j];
					double z = CoordinateZ[k];					
					double* U = getCellValues(i,j,k);
					double ro = U[0];
					double u = U[1] / ro;
					double v = U[2] / ro;
					double w = U[3] / ro;
					double e = U[4] / ro - 0.5*(u*u + v*v + w*w);
					double P = (gamma - 1.0) * ro * e;

					//Write to file
					if (I == -1) ofs<<x<<" ";
					if (J == -1) ofs<<y<<" ";
					if (K == -1) ofs<<z<<" ";					
					ofs<<ro<<" ";
					ofs<<u<<" ";
					ofs<<v<<" ";
					ofs<<w<<" ";
					ofs<<P<<" ";
					ofs<<e<<" ";
					ofs<<std::endl;
				};
			};
		}; // Solution output

		//Close file and signal to next process to begin writing
		ofs.close();
		//std::cout<<"File closed"<<std::endl<<std::flush;
		if (rank != pManager->getProcessorNumber() - 1) {
			pManager->Signal(rank + 1);
		};

		//Syncronize
		pManager->Barrier();
	};

	void SaveSolution(std::string fname) {
		SaveSliceToTecplot(fname, -1, -1, 0);

		return;

		//Tecpol version
		std::ofstream ofs;

		if (DebugOutputEnabled) {
			std::cout<<"rank = "<<pManager->_rankCart<<", Solution save begin\n";
			std::cout.flush();
		};
		pManager->Barrier();
		
		//Header
		if (pManager->IsMasterCart()) {
			ofs.open(fname, std::ios_base::out);
			ofs<<"VARIABLES = ";
			ofs<<"\""<<"X"<<"\" ";
			if (nDims > 1) ofs<<"\""<<"Y"<<"\" ";
			if (nDims > 2) ofs<<"\""<<"Z"<<"\" ";
			ofs<<"\""<<"ro"<<"\" ";
			ofs<<"\""<<"u"<<"\" ";
			if (nDims > 1) ofs<<"\""<<"v"<<"\" ";
			if (nDims > 2) ofs<<"\""<<"w"<<"\" ";
			ofs<<"\""<<"P"<<"\" ";
			ofs<<"\""<<"e"<<"\" ";
			ofs<<std::endl;

			std::string zoneTitle = "Time = ";
			ofs<<"ZONE T = \""<<zoneTitle<<stepInfo.Time<<"\", ";

			if (nDims > 1) ofs<<"J = "<<nY<<", ";
			ofs<<"I = "<<nX<<", ";
			
			if (nDims > 2) ofs<<"K = "<<nZ<<", ";
			ofs<<"DATAPACKING=POINT"<<std::endl;
		};

		//Obtain indexes for each process
		std::vector<int> iMinAll(pManager->getProcessorNumber());
		pManager->GatherCounts(iMin, iMinAll);
		std::vector<int> iMaxAll(pManager->getProcessorNumber());
		pManager->GatherCounts(iMax, iMaxAll);
		std::vector<int> jMinAll(pManager->getProcessorNumber(), 0);
		std::vector<int> jMaxAll(pManager->getProcessorNumber(), 0);
		if (nDims > 1) {
			pManager->GatherCounts(jMin, jMinAll);
			pManager->GatherCounts(jMax, jMaxAll);
		};
		std::vector<int> kMinAll(pManager->getProcessorNumber(), 0);		
		std::vector<int> kMaxAll(pManager->getProcessorNumber(), 0);		
		if (nDims > 2) {
			pManager->GatherCounts(kMin, kMinAll);
			pManager->GatherCounts(kMax, kMaxAll);
		};

		//Send solution to master from slave nodes
		int masterRank = 0;
		if (!pManager->IsMasterCart()) {	
			MPI_Send(&values[0], static_cast<int>(values.size()), MPI_LONG_DOUBLE, masterRank, 0, pManager->_commCart);
		};		
	
		//On master output each part
		if (pManager->IsMasterCart()) {
			std::cout<<"rank = "<<pManager->_rankCart<<", Solution writing begin\n";
			std::cout.flush();			

			//Output solution
			int masterRank = 0;
			std::vector<double> recvBuff;			
			for (int rI = 0; rI < pManager->dimsCart[0]; rI++) {
				for (int rJ = 0; rJ < pManager->dimsCart[1]; rJ++) {
					for (int rK = 0; rK < pManager->dimsCart[2]; rK++) {
						int rank = pManager->GetRankByCartesianIndex(rI, rJ, rK);
						std::cout<<"rank = "<<rank<<", Part of solution writing begin\n";
						std::cout.flush();

						//Change view to current process
						iMin = iMinAll[rank];
						iMax = iMaxAll[rank];
						if (nDims > 1) {
							jMin = jMinAll[rank];
							jMax = jMaxAll[rank];
						};
						if (nDims > 2) {
							kMin = kMinAll[rank];
							kMax = kMaxAll[rank];
						};

						//Determine size of buffer
						int size = (iMax - iMin + 2 * dummyCellLayersX + 1);
						if (nDims > 1) size *= (jMax - jMin + 2 * dummyCellLayersY + 1);
						if (nDims > 2) size *= (kMax - kMin + 2 * dummyCellLayersZ + 1);

						//Get values into buffer
						if (rank == masterRank) {
							//Do not recieve
							recvBuff = std::vector<double>(std::begin(values), std::end(values));								
						} else {
							//Recieve
							recvBuff.resize(size * nVariables);								
							MPI_Status status;
							MPI_Recv(&recvBuff.front(), int(recvBuff.size()), MPI_LONG_DOUBLE, rank, 0, pManager->_commCart, &status);
						};
						
						//Solution output
						for (int i = iMin; i <= iMax; i++) {
							for (int j = jMin; j <= jMax; j++) {
								for (int k = kMin; k <= kMax; k++) {
									//Obtain cell data
									double x = CoordinateX[i];
									double y = CoordinateY[j];
									double z = CoordinateZ[k];
									int sidx = getSerialIndexLocal(i, j, k) * nVariables;
									double* U = &recvBuff[sidx];
									double ro = U[0];
									double u = U[1] / ro;
									double v = U[2] / ro;
									double w = U[3] / ro;
									double e = U[4] / ro - 0.5*(u*u + v*v + w*w);
									double P = (gamma - 1.0) * ro * e;

									//Write to file
									ofs<<x<<" ";
									if (nDims > 1) ofs<<y<<" ";
									if (nDims > 2) ofs<<z<<" ";
									ofs<<ro<<" ";
									ofs<<u<<" ";
									if (nDims > 1) ofs<<v<<" ";
									if (nDims > 2) ofs<<w<<" ";
									ofs<<P<<" ";
									ofs<<e<<" ";
									ofs<<std::endl;
								};
							};
						}; // Solution output

						std::cout<<"rank = "<<rank<<", Part of solution written\n";
						std::cout.flush();

					}; // for rK
				}; // for rJ
			}; // for rI

			//Restore indexes
			iMin = iMinAll[masterRank];
			iMax = iMaxAll[masterRank];
			if (nDims > 1) {
				jMin = jMinAll[masterRank];
				jMax = jMaxAll[masterRank];
			};
			if (nDims > 2) {			
				kMin = kMinAll[masterRank];
				kMax = kMaxAll[masterRank];
			};

		};// if	

		//Close file
		if (pManager->IsMasterCart()) ofs.close();

		std::cout<<"rank = "<<pManager->getRank()<<", Solution written\n";
		std::cout.flush();
		//Sync
		pManager->Barrier();					

		return;

		//2D tecplot style
		if(nDims > 1) {			
			if (pManager->IsMaster()) {
				ofs.open(fname, std::ios_base::out);
				//Header				
				ofs<<"VARIABLES = ";
				ofs<<"\""<<"X"<<"\" ";
				ofs<<"\""<<"Y"<<"\" ";
				ofs<<"\""<<"Z"<<"\" ";
				ofs<<"\""<<"ro"<<"\" ";
				ofs<<"\""<<"u"<<"\" ";
				ofs<<"\""<<"v"<<"\" ";
				ofs<<"\""<<"w"<<"\" ";
				ofs<<"\""<<"P"<<"\" ";
				ofs<<"\""<<"e"<<"\" ";
				ofs<<std::endl;
			
				ofs << "ZONE T=\"1\"\nI=" << nX <<"J=" << nY << "K=" << nZ << "F=POINT\n";
				ofs << "DT=(SINGLE SINGLE SINGLE SINGLE SINGLE SINGLE SINGLE SINGLE SINGLE)\n";
			};

			////Solution
			//for (int k = kMin; k <= kMax; k++) {
			//	for (int j = jMin; j <= jMax; j++) {
			//		for (int i = iMin; i <= iMax; i++) {
			//			//Obtain cell data
			//			double x = CoordinateX[i];
			//			double y = CoordinateY[j];
			//			double z = CoordinateZ[k];
			//			double* U = getCellValues(i,j,k);
			//			double ro = U[0];
			//			double u = U[1] / ro;
			//			double v = U[2] / ro;
			//			double w = U[3] / ro;
			//			double e = U[4] / ro - 0.5*(u*u + v*v + w*w);
			//			double P = (gamma - 1.0) * ro * e;

			//			//Write to file
			//			ofs<<x<<" ";
			//			ofs<<y<<" ";
			//			ofs<<z<<" ";
			//			ofs<<ro<<" ";
			//			ofs<<u<<" ";
			//			ofs<<v<<" ";
			//			ofs<<w<<" ";
			//			ofs<<P<<" ";
			//			ofs<<e<<" ";
			//			ofs<<std::endl;
			//		};
			//	};
			//};
>>>>>>> e8d907a5
		};
	};
<<<<<<< HEAD

	virtual void SaveSolution(std::string fname) {
		//Tecplot version
		std::ofstream ofs(fname);
=======
  
	virtual void SaveSolutionSega(std::string fname) {	
    //Tecplot version    
    int rank = pManager->getRank();
>>>>>>> e8d907a5

		//1D tecplot style
		if (nDims == 1)
		{
<<<<<<< HEAD
			//Header				
			ofs << "VARIABLES = ";
			ofs << "\"" << "X" << "\" ";
			ofs << "\"" << "ro" << "\" ";
			ofs << "\"" << "u" << "\" ";
			ofs << "\"" << "v" << "\" ";
			ofs << "\"" << "w" << "\" ";
			ofs << "\"" << "P" << "\" ";
			ofs << "\"" << "e" << "\" ";
			ofs << std::endl;

			//Solution
			for (int i = g.iMin; i <= g.iMax; i++) {
				//Obtain cell data
				double x = g.CoordinateX[i];
				double* U = getCellValues(i, g.jMin, g.kMin);
				double ro = U[0];
				double u = U[1] / ro;
				double v = U[2] / ro;
				double w = U[3] / ro;
				double e = U[4] / ro - 0.5*(u*u + v*v + w*w);
				double P = (gamma - 1.0) * ro * e;

				//Write to file
				ofs << x << " ";
				ofs << ro << " ";
				ofs << u << " ";
				ofs << v << " ";
				ofs << w << " ";
				ofs << P << " ";
				ofs << e << " ";
				ofs << std::endl;
			};	//end cycle

			ofs.close();
			return;
		};	//end if

			//2D/3D tecplot style
		if (nDims > 1)
		{
			//Header				
			ofs << "VARIABLES = ";
			ofs << "\"" << "X" << "\" ";
			ofs << "\"" << "Y" << "\" ";
			ofs << "\"" << "Z" << "\" ";
			ofs << "\"" << "ro" << "\" ";
			ofs << "\"" << "u" << "\" ";
			ofs << "\"" << "v" << "\" ";
			ofs << "\"" << "w" << "\" ";
			ofs << "\"" << "P" << "\" ";
			ofs << "\"" << "e" << "\" ";
			ofs << std::endl;

			ofs << "ZONE T=\"1\"\nI=" << g.nX << "J=" << g.nY << "K=" << g.nZ << "F=POINT\n";
			ofs << "DT=(SINGLE SINGLE SINGLE SINGLE SINGLE SINGLE SINGLE SINGLE SINGLE)\n";

			//Solution
			for (int k = g.kMin; k <= g.kMax; k++) {
				for (int j = g.jMin; j <= g.jMax; j++) {
					for (int i = g.iMin; i <= g.iMax; i++) {
						//Obtain cell data
						double x = g.CoordinateX[i];
						double y = g.CoordinateY[j];
						double z = g.CoordinateZ[k];
						double* U = getCellValues(i, j, k);
						double ro = U[0];
						double u = U[1] / ro;
						double v = U[2] / ro;
						double w = U[3] / ro;
						double e = U[4] / ro - 0.5*(u*u + v*v + w*w);
						double P = (gamma - 1.0) * ro * e;

						//Write to file
						ofs << x << " ";
						ofs << y << " ";
						ofs << z << " ";
						ofs << ro << " ";
						ofs << u << " ";
						ofs << v << " ";
						ofs << w << " ";
						ofs << P << " ";
						ofs << e << " ";
						ofs << std::endl;
					};
				};
			};	//end for ijk
		};	//end if

		ofs.close();
=======
      if (pManager->IsMaster()) {
        //Create file
        std::ofstream ofs(fname);
        ofs << std::scientific;

        //Header				
        ofs << "VARIABLES = ";
        ofs << "\"" << "X" << "\" ";
        ofs << "\"" << "ro" << "\" ";
        ofs << "\"" << "u" << "\" ";
        ofs << "\"" << "v" << "\" ";
        ofs << "\"" << "w" << "\" ";
        ofs << "\"" << "P" << "\" ";
        ofs << "\"" << "e" << "\" ";
        ofs << std::endl;
      }
      else {        
        //Wait for previous process to finish writing
        pManager->Wait(rank - 1);
      };
      
      {
        //Reopen file for writing
        std::ofstream ofs(fname, std::ios_base::app);
        ofs << std::scientific;
        
        std::cout << "rank = " << rank << ", iMin = " << iMin << ", iMax = " << iMax << std::endl; //MPI DebugMessage

        std::cout << "rank = " << rank << " CoordinateX {" << std::endl;
        int counter{ 0 };
        for (auto x : CoordinateX) std::cout << "x[" << counter++ << "] = " << x << std::endl; //MPI DebugMessage        
        std::cout << "}" << std::endl << std::flush;

        //Solution
        for (int i = iMin; i <= iMax; i++) {
          //Obtain cell data
          double x = CoordinateX[i];
          double* U = getCellValues(i, jMin, kMin);
          double ro = U[0];
          double u = U[1] / ro;
          double v = U[2] / ro;
          double w = U[3] / ro;
          double e = U[4] / ro - 0.5*(u*u + v*v + w*w);
          double P = (gamma - 1.0) * ro * e;

          std::cout << "rank = " << rank << ", ro = " << ro << ", i = " << i << std::endl << std::flush; //MPI DebugMessage

          //Write to file
          ofs << x << " ";
          ofs << ro << " ";
          ofs << u << " ";
          ofs << v << " ";
          ofs << w << " ";
          ofs << P << " ";
          ofs << e << " ";
          ofs << std::endl;
        };	//end cycle
      }

      //Signal to next process to begin writing
      if (rank != pManager->getProcessorNumber() - 1) {
        pManager->Signal(rank + 1);
      };

      //Syncronize
      pManager->Barrier();			
			return;
		};	//end if

		//2D/3D tecplot style
		//if(nDims > 1)
		//{
		//	//Header				
		//	ofs<<"VARIABLES = ";
		//	ofs<<"\""<<"X"<<"\" ";
		//	ofs<<"\""<<"Y"<<"\" ";
		//	ofs<<"\""<<"Z"<<"\" ";
		//	ofs<<"\""<<"ro"<<"\" ";
		//	ofs<<"\""<<"u"<<"\" ";
		//	ofs<<"\""<<"v"<<"\" ";
		//	ofs<<"\""<<"w"<<"\" ";
		//	ofs<<"\""<<"P"<<"\" ";
		//	ofs<<"\""<<"e"<<"\" ";
		//	ofs<<std::endl;
		//	
		//	ofs << "ZONE T=\"1\"\nI=" << nX <<"J=" << nY << "K=" << nZ << "F=POINT\n";
		//	ofs << "DT=(SINGLE SINGLE SINGLE SINGLE SINGLE SINGLE SINGLE SINGLE SINGLE)\n";
		//
		//	//Solution
		//	for (int k = kMin; k <= kMax; k++) {
		//		for (int j = jMin; j <= jMax; j++) {
		//			for (int i = iMin; i <= iMax; i++) {
		//				//Obtain cell data
		//				double x = CoordinateX[i];
		//				double y = CoordinateY[j];
		//				double z = CoordinateZ[k];
		//				double* U = getCellValues(i,j,k);
		//				double ro = U[0];
		//				double u = U[1] / ro;
		//				double v = U[2] / ro;
		//				double w = U[3] / ro;
		//				double e = U[4] / ro - 0.5*(u*u + v*v + w*w);
		//				double P = (gamma - 1.0) * ro * e;

		//				//Write to file
		//				ofs<<x<<" ";
		//				ofs<<y<<" ";
		//				ofs<<z<<" ";
		//				ofs<<ro<<" ";
		//				ofs<<u<<" ";
		//				ofs<<v<<" ";
		//				ofs<<w<<" ";
		//				ofs<<P<<" ";
		//				ofs<<e<<" ";
		//				ofs<<std::endl;
		//			};
		//		};
		//	};	//end for ijk
		//};	//end if

		//ofs.close();
>>>>>>> e8d907a5
		return;
	};

	//Run calculation
	void Run() {
		//Calculate snapshot times order of magnitude
		int snapshotTimePrecision = 0;
		if (SaveSolutionSnapshotTime > 0) {
			snapshotTimePrecision = static_cast<int>(1 - std::floor(std::log10(SaveSolutionSnapshotTime)));
		};

		//Open history file
		std::ofstream ofs;
		if (pManager->IsMaster()) {
			ofs.open("history.dat", std::ios_base::out);
			//Header
			ofs << "VARIABLES = ";
			ofs << "\"" << "time" << "\" ";
			ofs << "\"" << "roR" << "\" ";
			ofs << "\"" << "rouR" << "\" ";
			if (nDims > 1) ofs << "\"" << "rovR" << "\" ";
			if (nDims > 2) ofs << "\"" << "rowR" << "\" ";
			ofs << "\"" << "roeR" << "\" ";
			ofs << "\"" << "uMax" << "\" ";
			ofs << std::endl;
		};

		//Start timers
		Timer workTimer;
		workTimer.Start();
		workTimer.Resume();

		Timer iterTimer;
		iterTimer.Start();

		//Calc loop		
		if (pManager->IsMaster()) {
			std::cout << "Calculation started!" << std::endl << std::flush;
		};
		pManager->Barrier();

		//Processor info output
		rank = pManager->getRank();
		if (!pManager->IsFirstNode()) pManager->Wait(rank - 1);
		std::cout << "Info for node rank : " << rank << "" << std::endl <<
			"rankX = " << pManager->rankCart[0] <<
			", iMin = " << g.iMin <<
			", iMax = " << g.iMax
			<< std::endl;
		if (nDims > 1) {
			std::cout <<
				"rankY = " << pManager->rankCart[1] <<
				", jMin = " << g.jMin <<
				", jMax = " << g.jMax
				<< std::endl;
		};
		if (nDims > 2) {
			std::cout <<
				"rankZ = " << pManager->rankCart[2] <<
				", jMin = " << g.jMin <<
				", jMax = " << g.jMax
				<< std::endl;
		};
		if (!pManager->IsLastNode()) pManager->Signal(rank + 1);
		pManager->Barrier();

		for (int iteration = 0; iteration <= MaxIteration; iteration++) {
			//Calculate one time step
			IterationStep();

			//Output step information						
			if (pManager->IsMaster() && (ResidualOutputIterations != 0) && (stepInfo.Iteration % ResidualOutputIterations) == 0) {
				iterTimer.Stop();
				double iterationsPackTimeAverage = iterTimer.ElapsedTimeMilliseconds();
				iterationsPackTimeAverage /= ResidualOutputIterations;
				iterTimer.Start();
				std::cout << "Iteration = " << stepInfo.Iteration <<
					"; Total time = " << stepInfo.Time <<
					"; Time step = " << stepInfo.TimeStep <<
					"; RMSrou = " << stepInfo.Residual[1] <<
					"; avgIterTime = " << iterationsPackTimeAverage << " ms" <<
					std::endl;
			};

			//Sensors recording
			if ((isSensorEnable == true) && (iteration % SaveSensorRecordIterations == 0))
			{
				for (auto &r : Sensors) {
					r->UpdateIteration(iteration);
					r->UpdateTimer(stepInfo.Time);
					r->Process(values);
				};
			};

			//Solution snapshots
			//Every few iterations
			if ((SaveSolutionSnapshotIterations != 0) && (stepInfo.Iteration % SaveSolutionSnapshotIterations) == 0) {
				//Save snapshot
				std::stringstream snapshotFileName;
				snapshotFileName.str(std::string());
				snapshotFileName << "dataI" << stepInfo.Iteration << ".dat";
				SaveSolution(snapshotFileName.str());

				if (pManager->IsMaster()) {
					std::cout << "Solution has been written to file \"" << snapshotFileName.str() << "\"" << std::endl;
				};
			};

			//Every fixed time interval
			if ((SaveSolutionSnapshotTime > 0) && (stepInfo.NextSnapshotTime == stepInfo.Time)) {
				//Save snapshot
				std::stringstream snapshotFileName;
				snapshotFileName.str(std::string());
				snapshotFileName << std::fixed;
				snapshotFileName.precision(snapshotTimePrecision);
				snapshotFileName << "dataT" << stepInfo.Time << ".dat";
				SaveSolution(snapshotFileName.str());

				if (pManager->IsMaster()) {
					std::cout << "Solution has been written to file \"" << snapshotFileName.str() << "\"" << std::endl;
				};

				//Adjust next snapshot time
				stepInfo.NextSnapshotTime += SaveSolutionSnapshotTime;
			};

			//Save convergence history		
			if (pManager->IsMaster() && (stepInfo.Iteration % ResidualOutputIterations)) {
				ofs << stepInfo.Time << " ";
				ofs << stepInfo.Residual[0] << " ";
				ofs << stepInfo.Residual[1] << " ";
				if (nDims > 1) ofs << stepInfo.Residual[2] << " ";
				if (nDims > 2) ofs << stepInfo.Residual[3] << " ";
				if (nVariables > 4) ofs << stepInfo.Residual[4] << " ";
				ofs << std::endl;
			};

			//Convergence criteria
			if (stepInfo.Iteration == MaxIteration) {
				if (pManager->IsMaster()) {
					std::cout << "Maximal number of iterations reached.\n";
				};
				break;
			};

			if (stepInfo.Time >= MaxTime) {
				if (pManager->IsMaster()) {
					std::cout << "Maximal time reached.\n";
				};
				break;
			};

			//Synchronize
			pManager->Barrier();
		};

		//Synchronize		
		pManager->Barrier();

		//Calculate max idle time
		double idleTime = pManager->getIdleTime<std::milli>(); //ms
		if (DebugOutputEnabled) {
			std::cout << "rank = " << pManager->getRank() << ", local idle time = " << idleTime / 1e3 << " seconds.\n";
			std::cout.flush();
		};

		double maxIdleTime = pManager->Max(idleTime);

		if (pManager->IsMaster()) {
			//Close history file
			ofs.flush();
			ofs.close();

			std::cout << "Calculation finished!\n";
			//Stop timer
			workTimer.Stop();
			std::cout << "Total work time = " << workTimer.ElapsedTimeMilliseconds() / 1e3 << " seconds.\n";
			std::cout << "Maximum idle time = " << maxIdleTime / 1e3 << " seconds.\n";
		};

	};

	//Finalize kernel
	void Finalize() {
		//Finalize MPI
		pManager->Finalize();
	};
	
};



#endif<|MERGE_RESOLUTION|>--- conflicted
+++ resolved
@@ -65,8 +65,8 @@
 	int SaveSensorRecordIterations;
 
 	//External forces
-  Vector Sigma{ Vector(0,0,0) }; //Potential force like presure gradient
-	Vector UniformAcceleration{ Vector(0,0,0) };	//external uniform acceleration
+	Vector Sigma; //Potential force like presure gradient
+	Vector UniformAcceleration;	//external uniform acceleration
 
 	//Boundary conditions
 	std::unique_ptr<BoundaryConditions::BCGeneral> xLeftBC;
@@ -94,16 +94,9 @@
 
 	//Get cell values
 	inline double* getCellValues(int i, int j, int k) {
-<<<<<<< HEAD
 		int sBegin = getSerialIndexLocal(i, j, k) * nVariables;
 		return &values[sBegin];
 	};
-=======
-		int sBegin = getSerialIndexLocal(i, j, k) * nVariables;		
-    //return &values[std::slice(sBegin,nVariables,1)];
-    return &values[sBegin];
-	}
->>>>>>> e8d907a5
 
 	inline std::valarray<double> ConservativeToPrimitive(double* vals) {
 		std::valarray<double> res(nVariables);
@@ -126,8 +119,8 @@
 
 		return std::move(res);
 	};
-
-	inline std::valarray<double> PrimitiveToConservative(std::valarray<double>&& vals) {
+	
+	inline std::valarray<double> PrimitiveToConservative(std::valarray<double> &vals) {
 		std::valarray<double> res(nVariables);
 		double rho_e = vals[0] / (gamma - 1.0);
 		double rho = rho_e / vals[4];
@@ -147,22 +140,16 @@
 	};
 
 	//Calculation parameters	
-  double MaxIteration;
+	int MaxIteration;
 	double MaxTime;
 	double SaveSolutionSnapshotTime;
 	int SaveSolutionSnapshotIterations;
 	int ResidualOutputIterations;
 	bool ContinueComputation;
-  bool DebugOutputEnabled{ true };
-
-<<<<<<< HEAD
-	bool DebugOutputEnabled;
-
+	bool DebugOutputEnabled{ true };
+
+	//Array of sensors in use
 	std::vector<std::unique_ptr<Sensor>> Sensors;
-=======
-  //Array of sensors in use
-	std::vector<std::shared_ptr<Sensor>> Sensors;
->>>>>>> e8d907a5
 
 	//Constructor
 	Kernel(int* argc, char **argv[]) : pManager(new ParallelManager(argc, argv)) {
@@ -179,16 +166,11 @@
 					double y = g.CoordinateY[j];
 					double z = g.CoordinateZ[k];
 					int sBegin = getSerialIndexLocal(i, j, k) * nVariables;
-<<<<<<< HEAD
 					std::vector<double> U = initF(Vector(x, y, z));
 					for (int varn = 0; varn < nVariables; varn++) values[sBegin + varn] = U[varn];
-=======
-					std::vector<double> U = initF(Vector(x,y,z));
-					for (int varn = 0; varn < nVariables; varn++) values[sBegin + varn] = U[varn];
-
-          std::cout << "rank = " << rank << ", x = " << x << ", i = " << i << std::endl << std::flush; //MPI DebugMessage
-          std::cout << "rank = " << rank << ", sBegin = " << sBegin << ", ro = " << values[sBegin] << std::endl << std::flush; //MPI DebugMessage
->>>>>>> e8d907a5
+
+//          std::cout << "rank = " << rank << ", x = " << x << ", i = " << i << std::endl << std::flush; //MPI DebugMessage
+//          std::cout << "rank = " << rank << ", sBegin = " << sBegin << ", ro = " << values[sBegin] << std::endl << std::flush; //MPI DebugMessage
 				};
 			};
 		};
@@ -226,118 +208,15 @@
 		g.kMax = (pManager->rankCart[2] + 1) * g.nlocalZ + g.dummyCellLayersZ - 1;
 		g.InitLocal(config);
 		if (DebugOutputEnabled) {
-<<<<<<< HEAD
 			std::cout << "rank = " << pManager->_rankCart << ", iMin = " << g.iMin << ", iMax = " << g.iMax << "\n";
 			std::cout << "rank = " << pManager->_rankCart << ", jMin = " << g.jMin << ", jMax = " << g.jMax << "\n";
 			std::cout << "rank = " << pManager->_rankCart << ", kMin = " << g.kMin << ", kMax = " << g.kMax << "\n";
-=======
-      std::cout << "rank = " << pManager->_rankCart << ", iMin = " << iMin << ", iMax = " << iMax << ", dimsCart[0] = " << pManager->dimsCart[0] << "\n";
-      std::cout << "rank = " << pManager->_rankCart << ", jMin = " << jMin << ", jMax = " << jMax << ", dimsCart[1] = " << pManager->dimsCart[1] << "\n";
-      std::cout << "rank = " << pManager->_rankCart << ", kMin = " << kMin << ", kMax = " << kMax << ", dimsCart[2] = " << pManager->dimsCart[2] << "\n";
->>>>>>> e8d907a5
 		};
 		
 		//Sync
 		pManager->Barrier();
 
-<<<<<<< HEAD
-=======
-		double Lx = config.LX;
-		double Ly = config.LY;
-		double Lz = config.LZ;			
-		if (nDims < 2) Ly = 0;
     if (nDims < 3) Lz = 0;
-
-		//Generate cells (uniform grid)
-		nXAll = nX + 2 * dummyCellLayersX;
-		nYAll = nY + 2 * dummyCellLayersY;
-		nZAll = nZ + 2 * dummyCellLayersZ;
-		nlocalXAll = nlocalX + 2 * dummyCellLayersX;
-		nlocalYAll = nlocalY + 2 * dummyCellLayersY;
-		nlocalZAll = nlocalZ + 2 * dummyCellLayersZ;
-		nCellsLocal = nlocalX * nlocalY * nlocalZ;
-		nCellsLocalAll = nlocalXAll * nlocalYAll * nlocalZAll;
-		CoordinateX.resize(nXAll);
-		CoordinateY.resize(nYAll);
-		CoordinateZ.resize(nZAll);
-		hx.resize(nXAll);
-		hy.resize(nYAll);
-		hz.resize(nZAll);    
-
-		//fill cell centers positions and edges sizes    
-		double h_x = Lx / nX;			//uniform grid case
-		if (gridInfo.qx != 1) h_x = 0.5 * Lx * (1.0 - gridInfo.qx) / (1.0 - pow(gridInfo.qx, 0.5 * nX));	//X step around the border
-		double xl = - (dummyCellLayersX * h_x) + 0.5 * h_x;				//left cell (global) position
-		double xr = Lx + dummyCellLayersX * h_x - 0.5 * h_x;			//right cell (global) position
-		for(int i = 0; i < dummyCellLayersX; i++) {
-			CoordinateX[i] = xl;
-			CoordinateX[nXAll - 1 - i] = xr;
-			hx[i] = h_x;
-			hx[nXAll - 1 - i] = h_x;
-			xl += h_x;
-			xr -= h_x;
-		};
-
-		for (int i = 1; i < 0.5 * (nX + 1); i++) {
-			CoordinateX[i] = xl;
-			CoordinateX[nXAll - 1 - i] = xr;
-			hx[i] = h_x;
-			hx[nXAll - 1 - i] = h_x;
-			xl += 0.5 * h_x * (1.0 + gridInfo.qx);
-			xr -= 0.5 * h_x * (1.0 + gridInfo.qx);
-			h_x *= gridInfo.qx;
-		};
-
-		double h_y = Ly / nY;			//uniform grid case
-		if(gridInfo.qy != 1) h_y = 0.5 * Ly * (1.0 - gridInfo.qy) / (1.0 - pow(gridInfo.qy, 0.5 * nY));	//Y step around the border
-		double yl = - (dummyCellLayersY * h_y) + 0.5 * h_y;			//	left cell (global) position
-		double yr = Ly + dummyCellLayersY * h_y - 0.5 * h_y;		//	right cell (global) position
-		for(int i = 0; i < dummyCellLayersY; i++) {
-			CoordinateY[i] = yl;
-			CoordinateY[nYAll - 1 - i] = yr;
-			hy[i] = h_y;
-			hy[nYAll - 1 - i] = h_y;
-			yl += h_y;
-			yr -= h_y;
-		};
-
-		for (int j = 1; j < 0.5 * (nY + 1); j++) {
-			CoordinateY[j] = yl;
-			CoordinateY[nYAll - 1 - j] = yr;
-			hy[j] = h_y;
-			hy[nYAll - 1 - j] = h_y;
-			yl += 0.5 * h_y * (1.0 + gridInfo.qy);
-			yr -= 0.5 * h_y * (1.0 + gridInfo.qy);
-			h_y *= gridInfo.qy;
-		};
-
-		double h_z = Lz / nZ;			//uniform grid case
-		if(gridInfo.qz != 1) h_z = 0.5 * Lz * (1.0 - gridInfo.qz) / (1.0 - pow(gridInfo.qz, 0.5 * nZ));	//Y step around the border
-		double zl = - (dummyCellLayersZ * h_z) + 0.5 * h_z;				//left cell (global) position
-		double zr = Lz + dummyCellLayersZ * h_z - 0.5 * h_z;			//right cell (global) position
-		for(int i = 0; i < dummyCellLayersZ; i++) {
-			CoordinateZ[i] = zl;
-			CoordinateZ[nZAll - 1 - i] = zr;
-			hz[i] = h_z;
-			hz[nZAll - 1 - i] = h_z;
-			zl += h_z;
-			zr -= h_z;
-		};
-
-		for (int k = 1; k < 0.5 * (nZ + 1); k++) {
-			CoordinateZ[k] = zl;
-			CoordinateZ[nZAll - 1 - k] = zr;
-			hz[k] = h_z;
-			hz[nZAll - 1 - k] = h_z;
-			zl += 0.5 * h_z * (1.0 + gridInfo.qz);
-			zr -= 0.5 * h_z * (1.0 + gridInfo.qz);
-			h_z *= gridInfo.qz;
-		};
-
-		if (nDims < 2) hy[0] = 1.0;
-		if (nDims < 3) hz[0] = 1.0;
-
->>>>>>> e8d907a5
 		//Initialize gas model parameters and Riemann solver
 		gamma = config.Gamma;
 		viscosity = config.Viscosity;
@@ -345,21 +224,18 @@
 		if (config.IsViscousFlow == true) {
 			isViscousFlow = true;
 			isGradientRequired = true;
-		}
-		else {
+		} else {
 			isViscousFlow = false;
 			isGradientRequired = false;
 		};
 		if (config.IsExternalForceRequared == true) {
 			isExternalForce = true;
-		}
-		else {
+		} else {
 			isExternalForce = false;
 		};
 		if (config.IsUnifromAccelerationRequared == true) {
 			isExternalAccelaration = true;
-		}
-		else {
+		} else {
 			isExternalAccelaration = false;
 		};
 		ContinueComputation = config.ContinueComputation;
@@ -485,17 +361,10 @@
 
 		//Buffers
 		std::vector<double> bufferToRecv;
-<<<<<<< HEAD
 		std::vector<double> bufferToSend;
-		int rankLeft; // if equals -1 no left neighbour
-		int rankRight; // if equals -1 no right neighbour
-
-=======
-		std::vector<double> bufferToSend;		
-    int rankLeft{ -1 }; // if equals -1 no left neighbour
-    int rankRight{ -1 }; // if equals -1 no right neighbour
-		
->>>>>>> e8d907a5
+		int rankLeft{ -1 }; // if equals -1 no left neighbour
+		int rankRight{ -1 }; // if equals -1 no right neighbour
+
 		//X direction exchange		
 
 		//Allocate buffers
@@ -523,17 +392,10 @@
 									  // Prepare values to send
 			if (rankL != -1) {
 				nSend = layerSize * nVariables;
-<<<<<<< HEAD
 				for (j = g.jMin; j <= g.jMax; j++) {
 					for (k = g.kMin; k <= g.kMax; k++) {
 						int idxBuffer = (j - g.jMin) + (k - g.kMin)* g.nlocalY; //Exclude x index
-						double *U = getCellValues(iSend, j, k);
-=======
-				for (j = jMin; j <= jMax; j++) {
-					for (k = kMin; k <= kMax; k++) {
-						int idxBuffer = (j-jMin) + (k-kMin)* nY; //Exclude x index
 						double* U = getCellValues(iSend, j, k);
->>>>>>> e8d907a5
 						for (int nv = 0; nv < nVariables; nv++) bufferToSend[idxBuffer * nVariables + nv] = U[nv];
 					};
 				};
@@ -555,17 +417,10 @@
 			pManager->SendRecvDouble(comm, rankL, rankR, &bufferToSend.front(), nSend, &bufferToRecv.front(), nRecv);
 
 			//Write to recieving layer of dummy cells
-<<<<<<< HEAD
 			for (j = g.jMin; j <= g.jMax; j++) {
 				for (k = g.kMin; k <= g.kMax; k++) {
 					int idxBuffer = (j - g.jMin) + (k - g.kMin)* g.nlocalY; //Exclude x index
-					double *U = getCellValues(iRecv, j, k);
-=======
-			for (j = jMin; j <= jMax; j++) {
-				for (k = kMin; k <= kMax; k++) {
-					int idxBuffer = (j-jMin) + (k-kMin)* nY; //Exclude x index
 					double* U = getCellValues(iRecv, j, k);
->>>>>>> e8d907a5
 					for (int nv = 0; nv < nVariables; nv++) U[nv] = bufferToRecv[idxBuffer * nVariables + nv];
 				};
 			};
@@ -647,7 +502,7 @@
 				nSend = layerSize * nVariables;
 				for (i = g.iMin; i <= g.iMax; i++) {
 					for (k = g.kMin; k <= g.kMax; k++) {
-						int idxBuffer = (i - g.iMin) + (k - g.kMin) * g.nX; //Exclude y index
+						int idxBuffer = (i - g.iMin) + (k - g.kMin) * g.nlocalX; //Exclude y index
 						int idxValues = getSerialIndexLocal(i, jSend, k);
 						for (int nv = 0; nv < nVariables; nv++) bufferToSend[idxBuffer * nVariables + nv] = values[idxValues * nVariables + nv];
 					};
@@ -1087,591 +942,21 @@
 					residual[idx * nVariables + 1] += ro * volume * UniformAcceleration.x;				//rou
 					residual[idx * nVariables + 2] += ro * volume * UniformAcceleration.y;				//rov
 					residual[idx * nVariables + 3] += ro * volume * UniformAcceleration.z;				//row
-<<<<<<< HEAD
 					residual[idx * nVariables + 4] += ro * UniformAcceleration * velocity * volume;	//roE
 				};
 			};
-=======
-					residual[idx * nVariables + 4] += ro * UniformAcceleration * velocity * volume ;	//roE
-				};
-			};
-		};
-	};
-
-	//Save solution CGNS
-	void SaveSolutionPCGNS(std::string fname) {
-		//int comm_size, comm_rank;
-		//int tot_nnodes, tot_nelems, nnodes, nelems;
-		//int F, B, Z, E, S, Fs, A, Cx, Cy, Cz;
-		//int i, j, k, n, nn, ne;
-		//float *x, *y, *z, *d;
-		//cgsize_t sizes[3], *e, start, end, ncells;
- 
-		///* open the file and create base and zone */
-		//sizes[0] = tot_nnodes;
-		//sizes[1] = tot_nelems;
-		//sizes[2] = 0;
-
-		///* the default here is to use MPI_COMM_WORLD,
-		//   but this allows assigning of another communicator
-		//cgp_mpi_comm(MPI_COMM_WORLD); */
-
-		//if (cg_open(fname.c_str(), CG_MODE_WRITE, &F) ||
-		//	cg_base_write(F, "Base", nDims, nDims, &B) ||
-		//	cg_zone_write(F, B, "Zone", sizes, Unstructured, &Z))
-		//	cg_error_exit();
-
-		///* print info */
-		//if (comm_rank == 0) {
-		//	printf("writing %d coordinates and %d hex elements to %s\n",
-		//		tot_nnodes, tot_nelems, outfile);
-		//}
-
-		///* create data nodes for coordinates */
-		//if (cgp_coord_write(F, B, Z, RealSingle, "CoordinateX", &Cx) ||
-		//	cgp_coord_write(F, B, Z, RealSingle, "CoordinateY", &Cy) ||
-		//	cgp_coord_write(F, B, Z, RealSingle, "CoordinateZ", &Cz))
-		//	cgp_error_exit();
- 
-		///* number of nodes and range this process will write */
-		//nnodes = (tot_nnodes + comm_size - 1) / comm_size;
-		//start  = nnodes * comm_rank + 1;
-		//end    = nnodes * (comm_rank + 1);
-		//if (end > tot_nnodes) end = tot_nnodes;
-  //  
-		///* create the coordinate data for this process */
-		//x = (float *)malloc(nnodes * sizeof(float));
-		//y = (float *)malloc(nnodes * sizeof(float));
-		//z = (float *)malloc(nnodes * sizeof(float));
-		//nn = 0;
-		//for (n = 1, k = 0; k < NODES_PER_SIDE; k++) {
-		//	for (j = 0; j < NODES_PER_SIDE; j++) {
-		//		for (i = 0; i < NODES_PER_SIDE; i++, n++) {
-		//			if (n >= start && n <= end) {
-		//				x[nn] = (float)i;
-		//				y[nn] = (float)j;
-		//				z[nn] = (float)k;
-		//				nn++;
-		//			}
-		//		}
-		//	}
-		//}
-
-		///* write the coordinate data in parallel to the queue */
-		//if (cgp_queue_set(1) ||
-		//	cgp_coord_write_data(F, B, Z, Cx, &start, &end, x) ||
-		//	cgp_coord_write_data(F, B, Z, Cy, &start, &end, y) ||
-		//	cgp_coord_write_data(F, B, Z, Cz, &start, &end, z))
-		//	cgp_error_exit();
-  //  
-		///* write out the queued coordinate data */
-		//if (cgp_queue_flush()) cgp_error_exit();
-		//cgp_queue_set(0);
-
-		///* create data node for elements */
-		//if (cgp_section_write(F, B, Z, "Hex", HEXA_8, 1, tot_nelems, 0, &E))
-		//	cgp_error_exit();
- 
-		///* number of elements and range this process will write */
-		//nelems = (tot_nelems + comm_size - 1) / comm_size;
-		//start  = nelems * comm_rank + 1;
-		//end    = nelems * (comm_rank + 1);
-		//if (end > tot_nelems) end = tot_nelems;
-  //  
-		///* create the hex element data for this process */
-		//e = (cgsize_t *)malloc(8 * nelems * sizeof(cgsize_t));
-		//nn = 0;
-		//for (n = 1, k = 1; k < NODES_PER_SIDE; k++) {
-		//	for (j = 1; j < NODES_PER_SIDE; j++) {
-		//		for (i = 1; i < NODES_PER_SIDE; i++, n++) {
-		//			if (n >= start && n <= end) {
-		//				ne = i + NODES_PER_SIDE*((j-1)+NODES_PER_SIDE*(k-1));
-		//				e[nn++] = ne;
-		//				e[nn++] = ne + 1;
-		//				e[nn++] = ne + 1 + NODES_PER_SIDE;
-		//				e[nn++] = ne + NODES_PER_SIDE;
-		//				ne += NODES_PER_SIDE * NODES_PER_SIDE;
-		//				e[nn++] = ne;
-		//				e[nn++] = ne + 1;
-		//				e[nn++] = ne + 1 + NODES_PER_SIDE;
-		//				e[nn++] = ne + NODES_PER_SIDE;
-		//			}
-		//		}
-		//	}
-		//}
-
-		///* write the element connectivity in parallel */
-		//if (cgp_elements_write_data(F, B, Z, E, start, end, e))
-		//	cgp_error_exit();
-
-		///* create a centered solution */
-		//if (cg_sol_write(F, B, Z, "Solution", CellCenter, &S) ||
-		//	cgp_field_write(F, B, Z, S, RealSingle, "CellIndex", &Fs))
-		//	cgp_error_exit();
-
-		///* create the field data for this process */
-		//d = (float *)malloc(nelems * sizeof(float));
-		//nn = 0;
-		//for (n = 1; n <= tot_nelems; n++) {
-		//	if (n >= start && n <= end) {
-		//		d[nn] = (float)n;
-		//		nn++;
-		//	}
-		//}
-
-		///* write the solution field data in parallel */
-		//if (cgp_field_write_data(F, B, Z, S, Fs, &start, &end, d))
-		//	cgp_error_exit();
-
-		///* create user data under the zone and duplicate solution data */
-		//ncells = tot_nelems;
-		//if (cg_goto(F, B, "Zone_t", 1, NULL) ||
-		//	cg_user_data_write("User Data") ||
-		//	cg_gorel(F, "User Data", 0, NULL) ||
-		//	cg_array_write("CellIndex", RealSingle, 1, &ncells, &A))
-		//	cg_error_exit();
-
-		///* write the array data in parallel */
-		//if (cg_array_write_data(A, &start, &end, d))
-		//	cg_error_exit();
-
-		///* close the file and terminate MPI */
-		//cg_close(F);   
-		//return;
-
-	};
-
-	//Save solution TecPlot Format 
-	void SaveSliceToTecplot(std::string fname, int I, int J, int K) {		
-		std::ofstream ofs;
-		ofs<<std::scientific;
-		int rank = pManager->getRank();
-
-		//Open file
-		if (pManager->IsMaster()) {
-			//std::cout<<"File created"<<std::endl<<std::flush;
-			ofs.open(fname, std::ios_base::out);
-			ofs<<"VARIABLES = ";
-			int dims = 0;
-			if (I == -1) {
-				ofs<<"\""<<"X"<<"\" ";
-				dims++;		
-			};
-			if (J == -1) {
-				ofs<<"\""<<"Y"<<"\" ";
-				dims++;
-			};
-			if (K == -1) {
-				ofs<<"\""<<"Z"<<"\" ";
-				dims++;
-			};
-							
-			ofs<<"\""<<"ro"<<"\" ";
-			ofs<<"\""<<"u"<<"\" ";
-			ofs<<"\""<<"v"<<"\" ";
-			ofs<<"\""<<"w"<<"\" ";
-			ofs<<"\""<<"P"<<"\" ";
-			ofs<<"\""<<"e"<<"\" ";
-			ofs<<std::endl;
-
-			ofs << "ZONE T=\"1\"";	//zone name
-			ofs << std::endl;
-
-			if (I == -1) ofs << "I=" << nX;
-			else ofs << "I=" << 1;
-      ofs << " , ";
-			if (J == -1) ofs << "J=" << nY;
-			else ofs << "J=" << 1;
-      ofs << " , ";
-			if (K == -1) ofs << "K=" << nZ;
-			else ofs << "K=" << 1;
-      ofs << " , ";
-      ofs << "F=POINT\n";
-			ofs << "DT=(SINGLE SINGLE SINGLE SINGLE SINGLE SINGLE SINGLE SINGLE SINGLE)\n";
-		} else {
-			//Wait for previous process to finish writing
-			pManager->Wait(rank - 1);
-
-			//Open file for modification
-			std::cout<<"File opened"<<std::endl<<std::flush;
-			ofs.open(fname, std::ios_base::app);
-		};
-
-		//Solution output
-		for (int i = iMin; i <= iMax; i++) {
-			if ((I != -1) && (i != I)) continue;
-			for (int j = jMin; j <= jMax; j++) {
-				if ((J != -1) && (j != J)) continue;
-				for (int k = kMin; k <= kMax; k++) {
-					if ((K != -1) && (k != K)) continue;
-					//Obtain cell data
-					double x = CoordinateX[i];
-					double y = CoordinateY[j];
-					double z = CoordinateZ[k];					
-					double* U = getCellValues(i,j,k);
-					double ro = U[0];
-					double u = U[1] / ro;
-					double v = U[2] / ro;
-					double w = U[3] / ro;
-					double e = U[4] / ro - 0.5*(u*u + v*v + w*w);
-					double P = (gamma - 1.0) * ro * e;
-
-					//Write to file
-					if (I == -1) ofs<<x<<" ";
-					if (J == -1) ofs<<y<<" ";
-					if (K == -1) ofs<<z<<" ";					
-					ofs<<ro<<" ";
-					ofs<<u<<" ";
-					ofs<<v<<" ";
-					ofs<<w<<" ";
-					ofs<<P<<" ";
-					ofs<<e<<" ";
-					ofs<<std::endl;
-				};
-			};
-		}; // Solution output
-
-		//Close file and signal to next process to begin writing
-		ofs.close();
-		//std::cout<<"File closed"<<std::endl<<std::flush;
-		if (rank != pManager->getProcessorNumber() - 1) {
-			pManager->Signal(rank + 1);
-		};
-
-		//Syncronize
-		pManager->Barrier();
-	};
-
-	void SaveSolution(std::string fname) {
-		SaveSliceToTecplot(fname, -1, -1, 0);
-
-		return;
-
-		//Tecpol version
-		std::ofstream ofs;
-
-		if (DebugOutputEnabled) {
-			std::cout<<"rank = "<<pManager->_rankCart<<", Solution save begin\n";
-			std::cout.flush();
-		};
-		pManager->Barrier();
-		
-		//Header
-		if (pManager->IsMasterCart()) {
-			ofs.open(fname, std::ios_base::out);
-			ofs<<"VARIABLES = ";
-			ofs<<"\""<<"X"<<"\" ";
-			if (nDims > 1) ofs<<"\""<<"Y"<<"\" ";
-			if (nDims > 2) ofs<<"\""<<"Z"<<"\" ";
-			ofs<<"\""<<"ro"<<"\" ";
-			ofs<<"\""<<"u"<<"\" ";
-			if (nDims > 1) ofs<<"\""<<"v"<<"\" ";
-			if (nDims > 2) ofs<<"\""<<"w"<<"\" ";
-			ofs<<"\""<<"P"<<"\" ";
-			ofs<<"\""<<"e"<<"\" ";
-			ofs<<std::endl;
-
-			std::string zoneTitle = "Time = ";
-			ofs<<"ZONE T = \""<<zoneTitle<<stepInfo.Time<<"\", ";
-
-			if (nDims > 1) ofs<<"J = "<<nY<<", ";
-			ofs<<"I = "<<nX<<", ";
-			
-			if (nDims > 2) ofs<<"K = "<<nZ<<", ";
-			ofs<<"DATAPACKING=POINT"<<std::endl;
-		};
-
-		//Obtain indexes for each process
-		std::vector<int> iMinAll(pManager->getProcessorNumber());
-		pManager->GatherCounts(iMin, iMinAll);
-		std::vector<int> iMaxAll(pManager->getProcessorNumber());
-		pManager->GatherCounts(iMax, iMaxAll);
-		std::vector<int> jMinAll(pManager->getProcessorNumber(), 0);
-		std::vector<int> jMaxAll(pManager->getProcessorNumber(), 0);
-		if (nDims > 1) {
-			pManager->GatherCounts(jMin, jMinAll);
-			pManager->GatherCounts(jMax, jMaxAll);
-		};
-		std::vector<int> kMinAll(pManager->getProcessorNumber(), 0);		
-		std::vector<int> kMaxAll(pManager->getProcessorNumber(), 0);		
-		if (nDims > 2) {
-			pManager->GatherCounts(kMin, kMinAll);
-			pManager->GatherCounts(kMax, kMaxAll);
-		};
-
-		//Send solution to master from slave nodes
-		int masterRank = 0;
-		if (!pManager->IsMasterCart()) {	
-			MPI_Send(&values[0], static_cast<int>(values.size()), MPI_LONG_DOUBLE, masterRank, 0, pManager->_commCart);
-		};		
-	
-		//On master output each part
-		if (pManager->IsMasterCart()) {
-			std::cout<<"rank = "<<pManager->_rankCart<<", Solution writing begin\n";
-			std::cout.flush();			
-
-			//Output solution
-			int masterRank = 0;
-			std::vector<double> recvBuff;			
-			for (int rI = 0; rI < pManager->dimsCart[0]; rI++) {
-				for (int rJ = 0; rJ < pManager->dimsCart[1]; rJ++) {
-					for (int rK = 0; rK < pManager->dimsCart[2]; rK++) {
-						int rank = pManager->GetRankByCartesianIndex(rI, rJ, rK);
-						std::cout<<"rank = "<<rank<<", Part of solution writing begin\n";
-						std::cout.flush();
-
-						//Change view to current process
-						iMin = iMinAll[rank];
-						iMax = iMaxAll[rank];
-						if (nDims > 1) {
-							jMin = jMinAll[rank];
-							jMax = jMaxAll[rank];
-						};
-						if (nDims > 2) {
-							kMin = kMinAll[rank];
-							kMax = kMaxAll[rank];
-						};
-
-						//Determine size of buffer
-						int size = (iMax - iMin + 2 * dummyCellLayersX + 1);
-						if (nDims > 1) size *= (jMax - jMin + 2 * dummyCellLayersY + 1);
-						if (nDims > 2) size *= (kMax - kMin + 2 * dummyCellLayersZ + 1);
-
-						//Get values into buffer
-						if (rank == masterRank) {
-							//Do not recieve
-							recvBuff = std::vector<double>(std::begin(values), std::end(values));								
-						} else {
-							//Recieve
-							recvBuff.resize(size * nVariables);								
-							MPI_Status status;
-							MPI_Recv(&recvBuff.front(), int(recvBuff.size()), MPI_LONG_DOUBLE, rank, 0, pManager->_commCart, &status);
-						};
-						
-						//Solution output
-						for (int i = iMin; i <= iMax; i++) {
-							for (int j = jMin; j <= jMax; j++) {
-								for (int k = kMin; k <= kMax; k++) {
-									//Obtain cell data
-									double x = CoordinateX[i];
-									double y = CoordinateY[j];
-									double z = CoordinateZ[k];
-									int sidx = getSerialIndexLocal(i, j, k) * nVariables;
-									double* U = &recvBuff[sidx];
-									double ro = U[0];
-									double u = U[1] / ro;
-									double v = U[2] / ro;
-									double w = U[3] / ro;
-									double e = U[4] / ro - 0.5*(u*u + v*v + w*w);
-									double P = (gamma - 1.0) * ro * e;
-
-									//Write to file
-									ofs<<x<<" ";
-									if (nDims > 1) ofs<<y<<" ";
-									if (nDims > 2) ofs<<z<<" ";
-									ofs<<ro<<" ";
-									ofs<<u<<" ";
-									if (nDims > 1) ofs<<v<<" ";
-									if (nDims > 2) ofs<<w<<" ";
-									ofs<<P<<" ";
-									ofs<<e<<" ";
-									ofs<<std::endl;
-								};
-							};
-						}; // Solution output
-
-						std::cout<<"rank = "<<rank<<", Part of solution written\n";
-						std::cout.flush();
-
-					}; // for rK
-				}; // for rJ
-			}; // for rI
-
-			//Restore indexes
-			iMin = iMinAll[masterRank];
-			iMax = iMaxAll[masterRank];
-			if (nDims > 1) {
-				jMin = jMinAll[masterRank];
-				jMax = jMaxAll[masterRank];
-			};
-			if (nDims > 2) {			
-				kMin = kMinAll[masterRank];
-				kMax = kMaxAll[masterRank];
-			};
-
-		};// if	
-
-		//Close file
-		if (pManager->IsMasterCart()) ofs.close();
-
-		std::cout<<"rank = "<<pManager->getRank()<<", Solution written\n";
-		std::cout.flush();
-		//Sync
-		pManager->Barrier();					
-
-		return;
-
-		//2D tecplot style
-		if(nDims > 1) {			
-			if (pManager->IsMaster()) {
-				ofs.open(fname, std::ios_base::out);
-				//Header				
-				ofs<<"VARIABLES = ";
-				ofs<<"\""<<"X"<<"\" ";
-				ofs<<"\""<<"Y"<<"\" ";
-				ofs<<"\""<<"Z"<<"\" ";
-				ofs<<"\""<<"ro"<<"\" ";
-				ofs<<"\""<<"u"<<"\" ";
-				ofs<<"\""<<"v"<<"\" ";
-				ofs<<"\""<<"w"<<"\" ";
-				ofs<<"\""<<"P"<<"\" ";
-				ofs<<"\""<<"e"<<"\" ";
-				ofs<<std::endl;
-			
-				ofs << "ZONE T=\"1\"\nI=" << nX <<"J=" << nY << "K=" << nZ << "F=POINT\n";
-				ofs << "DT=(SINGLE SINGLE SINGLE SINGLE SINGLE SINGLE SINGLE SINGLE SINGLE)\n";
-			};
-
-			////Solution
-			//for (int k = kMin; k <= kMax; k++) {
-			//	for (int j = jMin; j <= jMax; j++) {
-			//		for (int i = iMin; i <= iMax; i++) {
-			//			//Obtain cell data
-			//			double x = CoordinateX[i];
-			//			double y = CoordinateY[j];
-			//			double z = CoordinateZ[k];
-			//			double* U = getCellValues(i,j,k);
-			//			double ro = U[0];
-			//			double u = U[1] / ro;
-			//			double v = U[2] / ro;
-			//			double w = U[3] / ro;
-			//			double e = U[4] / ro - 0.5*(u*u + v*v + w*w);
-			//			double P = (gamma - 1.0) * ro * e;
-
-			//			//Write to file
-			//			ofs<<x<<" ";
-			//			ofs<<y<<" ";
-			//			ofs<<z<<" ";
-			//			ofs<<ro<<" ";
-			//			ofs<<u<<" ";
-			//			ofs<<v<<" ";
-			//			ofs<<w<<" ";
-			//			ofs<<P<<" ";
-			//			ofs<<e<<" ";
-			//			ofs<<std::endl;
-			//		};
-			//	};
-			//};
->>>>>>> e8d907a5
-		};
-	};
-<<<<<<< HEAD
+		};
+	};
 
 	virtual void SaveSolution(std::string fname) {
-		//Tecplot version
-		std::ofstream ofs(fname);
-=======
   
 	virtual void SaveSolutionSega(std::string fname) {	
     //Tecplot version    
     int rank = pManager->getRank();
->>>>>>> e8d907a5
 
 		//1D tecplot style
-		if (nDims == 1)
+		if(nDims == 1)
 		{
-<<<<<<< HEAD
-			//Header				
-			ofs << "VARIABLES = ";
-			ofs << "\"" << "X" << "\" ";
-			ofs << "\"" << "ro" << "\" ";
-			ofs << "\"" << "u" << "\" ";
-			ofs << "\"" << "v" << "\" ";
-			ofs << "\"" << "w" << "\" ";
-			ofs << "\"" << "P" << "\" ";
-			ofs << "\"" << "e" << "\" ";
-			ofs << std::endl;
-
-			//Solution
-			for (int i = g.iMin; i <= g.iMax; i++) {
-				//Obtain cell data
-				double x = g.CoordinateX[i];
-				double* U = getCellValues(i, g.jMin, g.kMin);
-				double ro = U[0];
-				double u = U[1] / ro;
-				double v = U[2] / ro;
-				double w = U[3] / ro;
-				double e = U[4] / ro - 0.5*(u*u + v*v + w*w);
-				double P = (gamma - 1.0) * ro * e;
-
-				//Write to file
-				ofs << x << " ";
-				ofs << ro << " ";
-				ofs << u << " ";
-				ofs << v << " ";
-				ofs << w << " ";
-				ofs << P << " ";
-				ofs << e << " ";
-				ofs << std::endl;
-			};	//end cycle
-
-			ofs.close();
-			return;
-		};	//end if
-
-			//2D/3D tecplot style
-		if (nDims > 1)
-		{
-			//Header				
-			ofs << "VARIABLES = ";
-			ofs << "\"" << "X" << "\" ";
-			ofs << "\"" << "Y" << "\" ";
-			ofs << "\"" << "Z" << "\" ";
-			ofs << "\"" << "ro" << "\" ";
-			ofs << "\"" << "u" << "\" ";
-			ofs << "\"" << "v" << "\" ";
-			ofs << "\"" << "w" << "\" ";
-			ofs << "\"" << "P" << "\" ";
-			ofs << "\"" << "e" << "\" ";
-			ofs << std::endl;
-
-			ofs << "ZONE T=\"1\"\nI=" << g.nX << "J=" << g.nY << "K=" << g.nZ << "F=POINT\n";
-			ofs << "DT=(SINGLE SINGLE SINGLE SINGLE SINGLE SINGLE SINGLE SINGLE SINGLE)\n";
-
-			//Solution
-			for (int k = g.kMin; k <= g.kMax; k++) {
-				for (int j = g.jMin; j <= g.jMax; j++) {
-					for (int i = g.iMin; i <= g.iMax; i++) {
-						//Obtain cell data
-						double x = g.CoordinateX[i];
-						double y = g.CoordinateY[j];
-						double z = g.CoordinateZ[k];
-						double* U = getCellValues(i, j, k);
-						double ro = U[0];
-						double u = U[1] / ro;
-						double v = U[2] / ro;
-						double w = U[3] / ro;
-						double e = U[4] / ro - 0.5*(u*u + v*v + w*w);
-						double P = (gamma - 1.0) * ro * e;
-
-						//Write to file
-						ofs << x << " ";
-						ofs << y << " ";
-						ofs << z << " ";
-						ofs << ro << " ";
-						ofs << u << " ";
-						ofs << v << " ";
-						ofs << w << " ";
-						ofs << P << " ";
-						ofs << e << " ";
-						ofs << std::endl;
-					};
-				};
-			};	//end for ijk
-		};	//end if
-
-		ofs.close();
-=======
       if (pManager->IsMaster()) {
         //Create file
         std::ofstream ofs(fname);
@@ -1706,10 +991,10 @@
         std::cout << "}" << std::endl << std::flush;
 
         //Solution
-        for (int i = iMin; i <= iMax; i++) {
+			for (int i = g.iMin; i <= g.iMax; i++) {
           //Obtain cell data
-          double x = CoordinateX[i];
-          double* U = getCellValues(i, jMin, kMin);
+				double x = g.CoordinateX[i];
+				double* U = getCellValues(i, g.jMin, g.kMin);
           double ro = U[0];
           double u = U[1] / ro;
           double v = U[2] / ro;
@@ -1741,59 +1026,58 @@
 			return;
 		};	//end if
 
-		//2D/3D tecplot style
-		//if(nDims > 1)
-		//{
-		//	//Header				
-		//	ofs<<"VARIABLES = ";
-		//	ofs<<"\""<<"X"<<"\" ";
-		//	ofs<<"\""<<"Y"<<"\" ";
-		//	ofs<<"\""<<"Z"<<"\" ";
-		//	ofs<<"\""<<"ro"<<"\" ";
-		//	ofs<<"\""<<"u"<<"\" ";
-		//	ofs<<"\""<<"v"<<"\" ";
-		//	ofs<<"\""<<"w"<<"\" ";
-		//	ofs<<"\""<<"P"<<"\" ";
-		//	ofs<<"\""<<"e"<<"\" ";
-		//	ofs<<std::endl;
-		//	
-		//	ofs << "ZONE T=\"1\"\nI=" << nX <<"J=" << nY << "K=" << nZ << "F=POINT\n";
-		//	ofs << "DT=(SINGLE SINGLE SINGLE SINGLE SINGLE SINGLE SINGLE SINGLE SINGLE)\n";
-		//
-		//	//Solution
-		//	for (int k = kMin; k <= kMax; k++) {
-		//		for (int j = jMin; j <= jMax; j++) {
-		//			for (int i = iMin; i <= iMax; i++) {
-		//				//Obtain cell data
-		//				double x = CoordinateX[i];
-		//				double y = CoordinateY[j];
-		//				double z = CoordinateZ[k];
-		//				double* U = getCellValues(i,j,k);
-		//				double ro = U[0];
-		//				double u = U[1] / ro;
-		//				double v = U[2] / ro;
-		//				double w = U[3] / ro;
-		//				double e = U[4] / ro - 0.5*(u*u + v*v + w*w);
-		//				double P = (gamma - 1.0) * ro * e;
-
-		//				//Write to file
-		//				ofs<<x<<" ";
-		//				ofs<<y<<" ";
-		//				ofs<<z<<" ";
-		//				ofs<<ro<<" ";
-		//				ofs<<u<<" ";
-		//				ofs<<v<<" ";
-		//				ofs<<w<<" ";
-		//				ofs<<P<<" ";
-		//				ofs<<e<<" ";
-		//				ofs<<std::endl;
-		//			};
-		//		};
-		//	};	//end for ijk
-		//};	//end if
+			//2D/3D tecplot style
+		if (nDims > 1)
+		{
+			//Header				
+			ofs << "VARIABLES = ";
+			ofs << "\"" << "X" << "\" ";
+			ofs << "\"" << "Y" << "\" ";
+			ofs << "\"" << "Z" << "\" ";
+			ofs << "\"" << "ro" << "\" ";
+			ofs << "\"" << "u" << "\" ";
+			ofs << "\"" << "v" << "\" ";
+			ofs << "\"" << "w" << "\" ";
+			ofs << "\"" << "P" << "\" ";
+			ofs << "\"" << "e" << "\" ";
+			ofs << std::endl;
+
+			ofs << "ZONE T=\"1\"\nI=" << g.nX << "J=" << g.nY << "K=" << g.nZ << "F=POINT\n";
+			ofs << "DT=(SINGLE SINGLE SINGLE SINGLE SINGLE SINGLE SINGLE SINGLE SINGLE)\n";
+
+			//Solution
+			for (int k = g.kMin; k <= g.kMax; k++) {
+				for (int j = g.jMin; j <= g.jMax; j++) {
+					for (int i = g.iMin; i <= g.iMax; i++) {
+						//Obtain cell data
+						double x = g.CoordinateX[i];
+						double y = g.CoordinateY[j];
+						double z = g.CoordinateZ[k];
+						double* U = getCellValues(i, j, k);
+						double ro = U[0];
+						double u = U[1] / ro;
+						double v = U[2] / ro;
+						double w = U[3] / ro;
+						double e = U[4] / ro - 0.5*(u*u + v*v + w*w);
+						double P = (gamma - 1.0) * ro * e;
+
+						//Write to file
+						ofs << x << " ";
+						ofs << y << " ";
+						ofs << z << " ";
+						ofs << ro << " ";
+						ofs << u << " ";
+						ofs << v << " ";
+						ofs << w << " ";
+						ofs << P << " ";
+						ofs << e << " ";
+						ofs << std::endl;
+					};
+				};
+			};	//end for ijk
+		};	//end if
 
 		//ofs.close();
->>>>>>> e8d907a5
 		return;
 	};
 
